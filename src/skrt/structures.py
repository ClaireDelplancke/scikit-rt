"""Classes related to ROIs and structure sets."""

from scipy import ndimage
from skimage import draw
from shapely import affinity
from shapely import geometry
import fnmatch
import matplotlib.cm
import matplotlib.colors
import matplotlib.patches as mpatches
import matplotlib.pyplot as plt
from matplotlib import defaultParams
import numpy as np
import os
import pandas as pd
import pydicom
import re
import shutil
import skimage.measure
import time

import skrt.core
import skrt.image


class ROIDefaults:
    """Singleton class for assigning default ROI names and colours."""

    # Define the single instance as a class attribute
    instance = None

    # Create single instance in inner class
    class __ROIDefaults:
        def __init__(self):

            self.n_rois = 0
            self.n_structure_sets = 0
            self.n_colors_used = 0

            self.colors = (
                list(matplotlib.cm.Set1.colors)[:-1]
                + list(matplotlib.cm.Set2.colors)[:-1]
                + list(matplotlib.cm.Set3.colors)
                + list(matplotlib.cm.tab20.colors)
            )
            for i in [9, 10]:  # Remove greys
                del self.colors[i]

    def __init__(self, reset=False):
        """Constructor of ROIDefaults singleton class."""

        if not ROIDefaults.instance:
            ROIDefaults.instance = ROIDefaults.__ROIDefaults()
        elif reset:
            ROIDefaults.instance.__init__()

    def get_default_roi_name(self):
        """Get a default name for an ROI."""

        ROIDefaults.instance.n_rois += 1
        return f"ROI {ROIDefaults.instance.n_rois}"

    def get_default_roi_color(self):
        """Get a default roi color."""

        if ROIDefaults.instance.n_colors_used >= len(ROIDefaults.instance.colors):
            return np.random.rand(3)
        color = ROIDefaults.instance.colors[ROIDefaults.instance.n_colors_used]
        ROIDefaults.instance.n_colors_used += 1
        return color

    def get_default_structure_set_name(self):
        """Get a default name for a structure set."""

        ROIDefaults.instance.n_structure_sets += 1
        return f"StructureSet {ROIDefaults.instance.n_structure_sets}"


ROIDefaults()


class ROI(skrt.core.Archive):
    """Single region of interest (ROI)."""

    def __init__(
        self,
        source=None,
        name=None,
        color=None,
        load=True,
        image=None,
        shape=None,
        affine=None,
        voxel_size=None,
        origin=None,
        mask_threshold=0.25,
        default_geom_method="auto",
        overlap_level=None,
        **kwargs,
    ):

        """Load ROI from mask or contour.

        **Parameters:**
        
        source : str/array/nifti, default=None
            Source of image data to load. Can be either:

                (a) The path to a nifti file containing a binary mask;
                (b) A numpy array containing a binary mask;
                (c) The path to a file containing a numpy array;
                (d) The path to a dicom structure set file.
                (e) Dictionary of contours in the x-y orientation, where the
                    keys are z positions in mm and values are lists of lists of
                    3D contour points in order (x, y, z) or 2D contour points in
                    order (x, y) on each slice.
                (f) Dictionary of shapely polygons in the x-y orientation,
                    where the keys are z positions in  mm and values are lists
                    of polygons on each slice.

        name : str, default=None
            Name of the ROI. If <source> is a file and no name is given,
            the name will be inferred from the filename.

        color : matplotlib color, default=None
            Color in which this ROI will be plotted. If None, a color
            will be assigned.

        load : bool, default=True
            If True, contours/mask will be created during initialisation;
            otherwise they will be created on-demand.

        image : Image/str, default=None
            Associated image from which to extract shape and affine matrix.
            Can either be an existing Image object, or a path from which
            an Image can be created.

        shape : list, default=None
            Number of voxels in the image to which the ROI belongs, in
            order (x, y, z); needed to create mask if contours are provided
            in <source> but no associated <image> is assigned.

        affine : np.ndarray, default=None
            Affine matrix of the image to which the ROI belongs.
            Needed to create mask if contours are provided
            in <source> but no associated <image> is assigned, and no 
            <voxel_size> and <origin> are given. If <affine> is given, it
            supercedes the latter two arguments.

        voxel_size : tuple, default=(1, 1, 1)
            Voxel sizes in mm in order (x, y, z); used if <affine> and <image>
            are not provided.

        origin : tuple, default=(0, 0, 0)
            Origin position in mm in order (x, y, z); used if <affine> and <image>
            are not provided.

        mask_threshold : float, default=0.25
            Used if the ROI is created from a non-boolean pixel array. Values 
            in the array exceeding this level are taken to be inside the ROI
            when it is converted to a boolean array.

        default_geom_method : str, default="auto"
            Default method for computing geometric quantities (area, centroid, etc).
            Can be any of:

                (a) "contour": geometric quantities will be calculated from 
                    Shapely polygons made from contour points.
                (b) "mask": geometric quantities will be calculated from 
                    numpy array representing a binary mask.
                (c) "auto": the "contour" or "mask" method will be used, 
                    depending on whether the input that create the ROI comprised
                    of contours or an array, respectively.

        overlap_level : float, default=None
            Used when converting an input ROI contour to a mask; required 
            overlap of a pixel with the ROI contour in order for the 
            pixel to be added to the mask. If None, the output of 
            shapely.draw.polygon2mask will be returned with no border checks, 
            which is faster than performing border checks.

        kwargs : dict, default=None
            Extra arguments to pass to the initialisation of the parent
            Image object.
        """

        # Clone from another ROI object
        if issubclass(type(source), ROI):
            source.clone_attrs(self)
            return

        # Process contour dictionary
        if isinstance(source, dict):
            self.source = None
            self.input_contours = {}
            for z, contours in source.items():
                self.input_contours[z] = []
                for contour in contours:
                    if isinstance(contour, geometry.polygon.Polygon):
                        self.input_contours[z].append(
                            np.column_stack(contour.exterior.xy)
                        )
                    else:
                        self.input_contours[z].append(contour)
        else:
            self.source = source
            self.input_contours = None

        # Assign other properties
        self.custom_color = color is not None
        self.set_color(color)
        self.mask = None
        self.image = image
        if image and not isinstance(image, skrt.image.Image):
            self.image = skrt.image.Image(image)
        self.shape = shape
        self.affine, self.voxel_size, self.origin = \
                skrt.image.get_geometry(affine, voxel_size, origin)
        self.mask_threshold = mask_threshold
        self.overlap_level = overlap_level
        self.contours = {}
        self.default_geom_method = default_geom_method
        self.kwargs = kwargs
        self.source_type = None
        self.dicom_dataset = None
        self.contours_only = False

        # Create name
        self.name = name
        if self.name is None:
            if isinstance(self.source, str):
                basename = os.path.basename(self.source).split(".")[0]
                name = re.sub(r"RTSTRUCT_[MVCT]+_\d+_\d+_\d+", "", basename)
                #  self.name = name[0].upper() + name[1:]
                self.name = name
            else:
                self.name = ROIDefaults().get_default_roi_name()
        self.original_name = name
        self.title = None

        # Load ROI data
        self.loaded = False
        self.loaded_contours = False
        self.loaded_mask = False
        if load:
            self.load()

        # Initialise as skrt.core.Archive object
        path = self.source if isinstance(self.source, str) else ""
        skrt.core.Archive.__init__(self, path)

    def load(self, force=False):
        """Load ROI from file or source."""

        if self.loaded and not force:
            return

        if self.image:
            self.image.load()
            self.shape = self.image.get_data().shape
            self.affine = self.image.get_affine()
            self.voxel_size = self.image.get_voxel_size()
            self.origin = self.image.get_origin()

        rois = []

        # Load from an existing Image
        if issubclass(type(self.source), skrt.image.Image):
            if not self.image:
                self.image = self.source
            self.mask = skrt.image.Image(
                self.source.get_data() > self.mask_threshold,
                affine=self.source.get_affine()
            )
            self.source_type = "mask"
            self.loaded = True
            self.create_mask()

        # Try loading from dicom structure set
        elif isinstance(self.source, str):

            rois, ds = load_rois_dicom(self.source, names=self.name)
            if len(rois):
                roi = rois[list(rois.keys())[0]]
                self.name = roi["name"]
                self.input_contours = roi["contours"]
                if not self.custom_color:
                    self.set_color(roi["color"])
                self.dicom_dataset = ds

        # Load ROI mask
        if not self.loaded and not len(rois) and self.source is not None:
            self.mask = skrt.image.Image(
                self.source, 
                affine=self.affine, 
                voxel_size=self.voxel_size, 
                origin=self.origin, 
                **self.kwargs
            )
            self.loaded = True
            self.source_type = "mask"
            self.create_mask()

        # Deal with input from dicom
        if self.input_contours is not None:

            # Create Image object
            if self.image is not None:
                self.shape = self.image.data.shape
                self.mask = skrt.image.Image(
                    np.zeros(self.shape), 
                    affine=self.image.get_affine(), 
                    **self.kwargs
                )

            # Set x-y contours with z positions as keys
            self.contours["x-y"] = {}
            for z, contours in self.input_contours.items():
                self.contours["x-y"][z] = [contour[:, :2] for contour in contours]
            self.source_type = "contour"
            self.loaded = True

        # Store flag for cases with no associated image or geometric info
        has_image = self.image is not None
        has_geom = self.shape is not None and (
            self.affine is not None or (
                self.voxel_size is not None and self.origin is not None
            ))
        self.contours_only = self.source_type == "contour" \
                and not has_image and not has_geom
        if self.default_geom_method == "auto":
            self.default_geom_method = self.source_type

    def clone_attrs(self, obj, copy_data=True):
        """Assign all attributes of <self> to another object, <obj>,  ensuring 
        that own mask's data gets correctly copied if <copy_data> is True."""

        skrt.core.Data.clone_attrs(self, obj, copy_data=copy_data)
        if copy_data and self.mask is not None:
            obj.mask = self.mask.clone(copy_data=True)

    def get_dicom_dataset(self):
        """Return pydicom.dataset.FileDataset object associated with this ROI
        if loaded from dicom; otherwise, return None."""

        self.load()
        return self.dicom_dataset

    def reset_contours(self, contours=None):
        """Reset x-y contours to a given dict of slices and contour lists, 
        and ensure that mask and y-z/x-z contours will be recreated. If 
        contours is None, contours will be reset using own x-y contours."""

        # Check format is correct
        if contours is None:
            contours = self.get_contours()
        if not isinstance(contours, dict):
            raise TypeError("contours should be a dict")
        for z, c in contours.items():
            if not isinstance(c, list):
                raise TypeError(f"contours[{z}] should be a list of contours "
                                f"on slice {z}")

        self.input_contours = contours
        self.contours = {"x-y": contours}
        self.loaded_mask = False
        self.loaded_contours = False
        self.mask = None

    def reset_mask(self, mask=None):
        """Set mask to either a numpy array or an Image object, and ensure 
        that contours will be recreated. If mask is None, contours will be 
        reset using own mask."""

        if isinstance(mask, skrt.image.Image):
            self.mask = mask
            self.affine = mask.get_affine()
            self.voxel_size = mask.get_voxel_size()
            self.origin = mask.get_origin()
            self.shape = mask.get_data().shape

        elif isinstance(mask, np.ndarray):
            self.mask = skrt.image.Image(
                mask,
                affine = self.affine,
                voxel_size=self.voxel_size,
                origin=self.origin
            )

        elif mask is not None:
            raise TypeError("mask should be an Image or a numpy array")

        self.loaded_mask = True
        self.loaded_contours = False
        self.contours = {}
        self.input_contours = None

    def get_contours(self, view="x-y", idx_as_key=False):
        """Get dict of contours in a given orientation."""

        self.load()
        if view not in self.contours:
            self.create_contours()
        contours = self.contours[view]

        # Convert keys to indices rather than positions
        if idx_as_key:
            contours = {self.pos_to_idx(key, skrt.image._slice_axes[view]): 
                        value for key, value in contours.items()}
        return contours

    def get_contours_on_slice(self, view="x-y", sl=None, idx=None, pos=None):

        self.load()
        if sl is None and idx is None and pos is None:
            idx = self.get_mid_idx(view)
        else:
            idx = self.get_idx(view, sl, idx, pos)
        try:
            return self.get_contours(view, idx_as_key=True)[idx]
        except KeyError:
            return []

    def get_affine(self):
        """Load self and get affine matrix."""

        self.load()
        return self.affine

    def get_voxel_size(self):
        """Load self and get voxel_size."""

        self.load()
        return self.voxel_size

    def get_origin(self):
        """Load self and get origin."""

        self.load()
        return self.origin

    def get_mask(self, view="x-y", flatten=False, standardise=False):
        """Get binary mask, optionally flattened in a given orientation."""

        self.load()
        self.create_mask()
        if not flatten:
            return self.mask.get_data(standardise=standardise)
        return np.sum(
            self.mask.get_data(standardise=standardise), 
            axis=skrt.image._slice_axes[view]
        ).astype(bool)

    def get_polygons(self, view="x-y", idx_as_key=False):
        """Get dict of polygons for each slice."""

        polygons = {}
        for i, contours in self.get_contours(view, idx_as_key).items():
            polygons[i] = [contour_to_polygon(c) for c in contours]
        return polygons

    def get_polygons_on_slice(self, view="x-y", sl=None, idx=None, pos=None):
        """Get shapely polygon objects corresponding to a given slice."""

        contours = self.get_contours_on_slice(view, sl, idx, pos)
        return [contour_to_polygon(c) for c in contours]

    def create_contours(self, force=False):
        """Create contours in all orientations."""

        if self.loaded_contours and not force:
            return
        if not self.loaded:
            self.load()

        self.create_mask()
        if force:
            self.contours = {}

        # Create contours in every orientation
        for view, z_ax in skrt.image._slice_axes.items():
            if view in self.contours:
                continue

            # Make new contours from mask
            self.contours[view] = {}
            for iz in range(self.mask.n_voxels[z_ax]):

                # Get slice of mask array
                mask_slice = self.get_slice(view, idx=iz).T
                if mask_slice.max() < 0.5:
                    continue

                points = self.mask_to_contours(mask_slice, view)
                if points:
                    self.contours[view][self.idx_to_pos(iz, z_ax)] = points

        self.loaded_contours = True

    def mask_to_contours(self, mask, view, invert=False):
        """Create contours from a mask."""

        contours = skimage.measure.find_contours(mask, 0.5, "low", "low")

        # Convert indices to positions in mm
        x_ax, y_ax = skrt.image._plot_axes[view]
        points = []
        for contour in contours:
            contour_points = []
            for ix, iy in contour:
                px = self.idx_to_pos(ix, x_ax)
                py = self.idx_to_pos(iy, y_ax)
                if invert:
                    px, py = py, px
                contour_points.append([px, py])
            points.append(np.array(contour_points))

        return points

    def create_mask(
        self, 
        force=False, 
        overlap_level=None, 
        voxel_size=None, 
        shape=None
    ):
        """Create binary mask representation of this ROI. If the ROI was created
        from contours, these contours will be converted to a mask; if the ROI
        was created from a mask, this mask will be cast to a boolean array.
        If a mask has already been created, that mask will be returned unless
        force=True.

        **Parameters:**
        
        force : bool, default=False
            If True, the mask will be recreated even if it already exists.

        overlap_level : float, default=0.25
            Required overlap of a pixel with the ROI contour in order for the 
            pixel to be added to the mask. Only used if <check_borders> is 
            True. If None, the value of self.overlap_level will be used; otherwise,
            self.overlap_level will be overwritten with this value. If both are 
            None, the output of shapely.draw.polygon2mask will be returned 
            with no border checks, which is faster than performing border checks.

        voxel_size : list, default=None
            Voxel sizes of the desired mask in the [x, y] direction. Only used if 
            the ROI was created from contours; ignored if ROI was created from 
            mask. Causes self.image to be replaced with a 
            blank dummy image with these voxel sizes.

        shape : list, default=None
            Shape of the desired mask in the [x, y] direction. Only used if 
            <voxel_size> is None and the ROI was created from contours; 
            ignored if ROI was created from mask. Causes self.image to be 
            replaced with a blank dummy image of this shape.
        """

        if self.loaded_mask and not force:
            return
        if not self.loaded:
            self.load()
        if overlap_level is not None:
            self.overlap_level = overlap_level

        # Set image to dummy image if needed
        if (force and (shape is not None or voxel_size is not None)) \
           or (self.contours_only and self.image is None):
            self.set_image_to_dummy(shape=shape, voxel_size=voxel_size)

        now = time.time()

        # Create mask from input x-y contours 
        if self.input_contours is not None:

            # Initialise self.mask as image
            self.mask = skrt.image.Image(
                np.zeros((self.shape[1], self.shape[0], self.shape[2])),
                affine=self.affine, 
                voxel_size=self.voxel_size,
                origin=self.origin
            )

            # Create mask on each z layer
            for z, contours in self.input_contours.items():

                # Loop over each contour on the z slice
                iz = int(self.pos_to_idx(z, "z"))
                pos_to_idx_vec = np.vectorize(self.pos_to_idx)
                for points in contours:

                    # Convert (x, y) positions to array indices
                    points_idx = np.zeros((points.shape[0], 2))
                    for i in range(2):
                        points_idx[:, i] = pos_to_idx_vec(
                            points[:, i], i, return_int=False
                        )

                    # Create polygon in index space
                    polygon = contour_to_polygon(points_idx)

                    # Get mask of all pixels inside contour
                    mask = draw.polygon2mask([self.mask.data.shape[1], 
                                             self.mask.data.shape[0]],
                                             points_idx)

                    # Check overlap of edge pixels
                    if self.overlap_level is not None:
                        conn = ndimage.morphology.generate_binary_structure(
                            2, 2)
                        edge = mask ^ ndimage.morphology.binary_dilation(
                            mask, conn)
                        if self.overlap_level >= 0.5:
                            edge += mask ^ ndimage.morphology.binary_erosion(
                                mask, conn)

                        # Check whether each edge pixel has sufficient overlap
                        for ix, iy in np.argwhere(edge):

                            # Make polygon of current pixel
                            pixel = geometry.Polygon(
                                [
                                    [ix - 0.5, iy - 0.5],
                                    [ix - 0.5, iy + 0.5],
                                    [ix + 0.5, iy + 0.5],
                                    [ix + 0.5, iy - 0.5],
                                ]
                            )

                            # Compute overlap
                            overlap = polygon.intersection(pixel).area
                            mask[ix, iy] = overlap > self.overlap_level

                    # Add to 3D mask
                    self.mask.data[:, :, iz] += mask.T

        # Convert to boolean mask
        if hasattr(self.mask, "data"):
            if not self.mask.data.dtype == "bool":
                self.mask.data = self.mask.data.astype(bool)
            self.loaded_mask = True

        # Set own geometric properties from mask
        self.voxel_size = self.mask.get_voxel_size()
        self.origin = self.mask.get_origin()
        self.affine = self.mask.get_affine()
        self.shape = self.mask.get_data().shape

    def is_empty(self):
        """Check whether this ROI is empty."""

        self.load()
        if self.default_geom_method == "contour":
            return not bool(len(self.get_contours("x-y")))
        else:
            return not np.any(self.get_mask())

    def resample(self, *args, **kwargs):
        self.create_mask()
        self.mask.resample(*args, **kwargs)

    def match_voxel_size(self, other, *args, **kwargs):

        if isinstance(other, ROI):
            other.create_mask()
            mask = other.mask
        else:
            mask = other
        self.create_mask()
        self.mask.match_voxel_size(mask, *args, **kwargs)

    def get_slice(self, *args, **kwargs):

        self.create_mask()
        return self.mask.get_slice(*args, **kwargs).astype(bool)

    def get_indices(self, view="x-y", method=None):
        """Get list of slice indices on which this ROI exists."""

        self.load()
        if method is None:
            method = self.default_geom_method

        if method == "contour":
            return list(self.get_contours(view, idx_as_key=True).keys())
        else:
            ax = skrt.image._slice_axes[view]
            mask = self.get_mask(standardise=True).transpose(1, 0, 2)
            return list(np.unique(np.argwhere(mask)[:, ax]))

    def get_mid_idx(self, view="x-y", method=None):
        """Get central slice index of this ROI in a given orientation."""

        if method is None:
            method = self.default_geom_method

        indices = self.get_indices(view, method=method)
        if not len(indices):
            return None
        mid = int(len(indices) / 2)
        return indices[mid]

    def idx_to_pos(self, idx, ax, standardise=True):
        """Convert an array index to a position in mm along a given axis."""

        self.load()

        if self.contours_only:

            # Use self.image's conversion function
            if self.image is not None:
                return self.image.idx_to_pos(idx, ax)

            # Otherwise count number of z slices in contours dict
            # If index does not correspond to a slice, return None
            elif ax in ["z", 2]:
                conversion = {i: p for i, p in 
                              enumerate(self.get_contours("x-y").keys())}
                return conversion.get(idx, None)

            # Otherwise, not possible to convert x/y points to indices
            # from contours alone
            else:
                print("Warning: cannot convert index to position in the x/y "
                      "directions without associated image geometry!")
                return

        # Otherwise, try to use mask or image's conversion
        elif self.mask is not None:
            return self.mask.idx_to_pos(idx, ax)
        elif self.image is not None:
            return self.image.idx_to_pos(idx, ax)

        # Else, try to calculate from own geomtric properties
        else:
            i_ax = skrt.image._axes.index(ax) if ax in _axes else ax
            return self.origin[i_ax] + idx * self.voxel_size[i_ax]

    def pos_to_idx(self, pos, ax, return_int=True, **kwargs):
        """Convert a position in mm to an array index along a given axis."""

        self.load()
        if self.contours_only:

            # Use self.image's conversion function
            if self.image is not None:
                return self.image.pos_to_idx(pos, ax, return_int)

            # Otherwise count number of z slices in contours dict
            # If position does not correspond to a slie, return None
            elif ax in ["z", 2]:
                conversion = {p: i for i, p in 
                              enumerate(self.get_contours("x-y").keys())}
                idx = conversion.get(pos, None)

            # Otherwise, not possible to convert x/y points to indices
            # from contours alone
            else:
                print("Warning: cannot convert position to index in the x/y "
                      "directions without associated image geometry!")
                return
            if return_int and idx is not None:
                return round(idx)
            else:
                return idx

        # Otherwise, try to use mask or image's conversion
        elif self.mask is not None:
            return self.mask.pos_to_idx(pos, ax, return_int)
        elif self.image is not None:
            return self.image.pos_to_idx(pos, ax, return_int)

        # Else, try to calculate from own geomtric properties
        else:
            i_ax = skrt.image._axes.index(ax) if ax in _axes else ax
            idx = (pos - self.origin[i_ax]) / self.voxel_size[i_ax]
            if return_int:
                return round(idx)
            else:
                return idx

    def idx_to_slice(self, idx, ax):
        """Convert an array index to a slice number along a given axis."""

        self.load()
        if self.contours_only or (self.mask is None and self.image is None):

            # Count number of z slices in contours dict
            if ax in ["z", 2]:
                nz = self.get_nz_contours()
                return nz - idx
            else:
                return idx + 1

        # Try to use mask or image's conversion
        elif self.mask is not None:
            return self.mask.idx_to_slice(idx, ax)
        else:
            return self.image.idx_to_slice(idx, ax)

    def slice_to_idx(self, sl, ax):
        """Convert a slice number to an array index."""

        self.load()
        if self.contours_only or (self.mask is None and self.image is None):

            # Count number of z slices in contours dict
            if ax in ["z", 2]:
                nz = self.get_nz_contours()
                return nz - sl
            else:
                return sl - 1

        # Try to use mask or image's conversion
        elif self.mask is not None:
            return self.mask.slice_to_idx(sl, ax)
        else:
            return self.image.slice_to_idx(sl, ax)


    def pos_to_slice(self, pos, ax, return_int=True, standardise=True):
        """Convert a position in mm to a slice number along a given axis."""

        return skrt.image.Image.pos_to_slice(self, pos, ax, return_int)

    def slice_to_pos(self, sl, ax, standardise=True):
        """Convert a slice number to a position in mm along a given axis."""

        return skrt.image.Image.slice_to_pos(self, sl, ax)

    def get_idx(self, view, sl=None, idx=None, pos=None):
        """Get an array index from either a slice number, index, or
        position."""

        return skrt.image.Image.get_idx(self, view, sl=sl, idx=idx, pos=pos)

    def on_slice(self, view, sl=None, idx=None, pos=None):
        """Check whether this ROI exists on a given slice."""

        idx = self.get_idx(view, sl, idx, pos)
        if idx is None:
            return False
        return idx in self.get_indices(view)

    def get_centroid(
        self,
        view="x-y",
        single_slice=False,
        sl=None,
        idx=None,
        pos=None,
        units="mm",
        method=None,
        force=True,
    ):
        """Get either 3D global centroid position or 2D centroid position on 
        a single slice. If single_slice=False, the calculated global centroid 
        will be cached in self._centroid[units] and returned if called again,
        unless force=True.

        **Parameters:**
        
        single_slice : bool, default=False
            If False, the global 3D centroid of the entire ROI will be returned;
            otherwise, the 2D centroid on a single slice will be returned.

        view : str, default="x-y"
            Orientation of slice on which to get centroid. Only used if 
            single_slice=True. If using, <ax> must be an axis that lies along
            the slice in this orientation.

        sl : int, default=None
            Slice number. If none of <sl>, <idx> or <pos> are supplied but
            <single_slice> is True, the central slice of the ROI will be used.

        idx : int, default=None
            Array index of slice. If none of <sl>, <idx> or <pos> are supplied but
            <single_slice> is True, the central slice of the ROI will be used.

        pos : float, default=None
            Slice position in mm. If none of <sl>, <idx> or <pos> are supplied but
            <single_slice> is True, the central slice of the ROI will be used.

        units : str, default="mm"
            Units of centroid. Can be either of:
                - "mm": return centroid position in millimetres.
                - "voxels": return centroid position in terms of array indices.
                - "slice": return centroid position in terms of slice numbers.

            If units="voxels" or "slice" is requested but this ROI only has 
            contours and no mask shape/voxel size information, an error will be 
            raised (unless ax="z", in which case voxel size will be inferred 
            from spacing between slices).

        method : str, default=None
            Method to use for centroid calculation. Can be: 
                - "contour": get centroid of shapely contour(s).
                - "mask": get average position of voxels in binary mask.
                - None: use the method set in self.default_geom_method.

        force : bool, default=True
            If True, the global centroid will always be recalculated; 
            otherwise, it will only be calculated if it has not yet been cached 
            in self._volume.  Note that if single_slice=True, the centroid will 
            always be recalculated.
        """

        # If global centroid already cached, return cached value
        if not single_slice and not force:
            if hasattr(self, "_centroid") and units in self._centroid:
                return self._centroid[units]

        # Get default slice and method
        self.load()
        if method is None:
            method = self.default_geom_method
        if single_slice and pos is None and sl is None and idx is None:
            idx = self.get_mid_idx(view)

        # If single slice requested and not on current slice, return None, None
        if single_slice and not self.on_slice(view, sl=sl, idx=idx, pos=pos):
            return np.array([None, None])

        # Calculate centroid from Shapely polygons
        centroid = {}
        if method == "contour":

            # Get 2D or 3D centroids and areas of each polygon on the desired
            # slice(s)
            if single_slice:
                polygons = self.get_polygons_on_slice(view, sl, idx, pos)
                centroids = []
                areas = []
                for p in polygons:
                    centroid_xy = p.centroid.xy
                    centroids.append(np.array([
                        centroid_xy[0][0], centroid_xy[1][0]
                    ]))
                    areas.append(p.area)
            else:
                centroids = []
                areas = []
                polygon_dict = self.get_polygons()
                for z, polygons in polygon_dict.items():
                    for p in polygons:
                        centroid_xy = p.centroid.xy
                        centroids.append(np.array([
                            centroid_xy[0][0], centroid_xy[1][0], z
                        ]))
                        areas.append(p.area)

            # Get weighted average of polygon centroids
            weighted_sum = np.sum(
                [centroids[i] * areas[i] for i in range(len(centroids))],
                axis=0
            )
            centroid["mm"] = weighted_sum / sum(areas)

            # Calculate in voxels and slices if possible
            if self.voxel_size is None and self.shape is None:
                if units in ["voxels", "slice"]  and self.shape is None:
                    raise RuntimeError("Cannot compute centroid in voxels/slice"
                                       " numbers from contours without knowing voxel"
                                       " sizes and mask shape!")
            else:
                centroid["voxels"] = np.array([
                    self.pos_to_idx(c, ax=i, return_int=False) 
                    for i, c in enumerate(centroid["mm"])
                ])
                centroid["slice"] = np.array([
                    self.pos_to_slice(c, ax=i, return_int=False) 
                    for i, c in enumerate(centroid["mm"])
                ])

        # Otherwise, calculate centroid from binary mask
        else: 

            # Get 2D or 3D data from which to calculate centroid
            if single_slice:
                if not self.on_slice(view, sl=sl, idx=idx, pos=pos):
                    return np.array([None, None])
                data = self.get_slice(view, sl=sl, idx=idx, pos=pos)
                axes = skrt.image._plot_axes[view]
            else:
                self.create_mask()
                data = self.mask.get_data(standardise=True)
                axes = skrt.image._axes

            # Compute centroid from 2D or 3D binary mask
            non_zero = np.argwhere(data)
            if not len(non_zero):
                if data.ndim == 2:
                    return None, None
                else:
                    return None, None, None
            centroid_rowcol = list(non_zero.mean(0))
            centroid_voxels = [centroid_rowcol[1], centroid_rowcol[0]] \
                    + centroid_rowcol[2:]
            centroid["voxels"] = np.array(centroid_voxels)

            # Convert to mm and slices
            centroid["mm"] = np.array([
                self.idx_to_pos(c, ax=i) for i, c in 
                enumerate(centroid["voxels"])
            ])
            centroid["slice"] = np.array([
                self.idx_to_slice(c, ax=i) for i, c in 
                enumerate(centroid["voxels"])
            ])

        # Cache global centroid
        if not single_slice:
            self._centroid = centroid

        # Return centroid in requested units
        return centroid[units]

    def get_slice_thickness_contours(self):
        """Get z voxel size using positions of contours."""

        contours = self.get_contours("x-y")
        z_keys = sorted(contours.keys())
        diffs = [z_keys[i] - z_keys[i - 1] for i in range(1, len(z_keys))]
        return min(diffs)

    def get_nz_contours(self):
        """Get number of voxels in the z direction using positions of contours."""

        vz = self.get_slice_thickness_contours()
        z_keys = list(self.get_contours("x-y").keys())
        return int((max(z_keys) - min(z_keys)) / vz) + 1

    def get_centre(
        self, 
        view="x-y", 
        single_slice=False,
        sl=None, 
        idx=None, 
        pos=None, 
        method=None,
    ):
        """Get centre position in 2D or 3D in mm."""

        # Get default slice index and method
        self.load()
        if sl is None and idx is None and pos is None: 
            idx = self.get_mid_idx(view)
        if method is None:
            method = self.default_geom_method

        # Get list of axes to consider
        if single_slice:
            axes = skrt.image._plot_axes[view]
        else:
            axes = skrt.image._axes

        # Get centre in mm
        centre = [
            np.mean(self.get_extent(
                ax=ax,
                single_slice=single_slice,
                view=view,
                sl=sl,
                idx=idx,
                pos=pos,
                method=method,
            )) for ax in axes
        ]
        return np.array(centre)

    def get_volume(
        self, 
        units="mm", 
        method=None, 
        force=True
    ):
        """Get ROI volume. The calculated volume will be cached in 
        self._volume[units] and returned if called again, unless force=True.

        **Parameters:**
        
        units : str, default="mm"
            Units of volume. Can be any of:
                - "mm": return volume in millimetres cubed.
                - "ml": return volume in millilitres.
                - "voxels": return volume in number of voxels.

            If units="voxels" is requested but this ROI only has contours and no
            voxel size information, an error will be raised.

        method : str, default=None
            Method to use for volume calculation. Can be: 
                - "contour": compute volume by summing areas of shapely
                  polygons on each slice and multiplying by slice thickness.
                - "mask": compute volume by summing voxels inside the ROI and
                  multiplying by the volume of one voxel.
                - None: use the method set in self.default_geom_method.

            Note that if self.get_volume has already been called with one 
            method, the same cached result will be returned if calling with a 
            different method unless force=True.

        force : bool, default=True
            If True, the volume will always be recalculated; otherwise, it will
            only be calculated if it has not yet been cached in self._volume.
        """

        # If already cached and not forcing, return
        if hasattr(self, "_volume") and not force:
            if units in self._volume:
                return self._volume[units]

        self.load()
        if method is None:
            method = self.default_geom_method

        # Make cached property
        self._volume = {}

        # Calculate from polygon areas
        if method == "contour":

            # Check it's possible to calculate volume with the requested units
            if self.voxel_size is None and units == "voxels":
                raise RuntimeError("Cannot compute volume in voxels from "
                                   "contours without knowing voxel sizes!")

            # Calculate area on each slice
            slice_areas = []
            for idx in self.get_contours("x-y", idx_as_key=True):
                slice_areas.append(self.get_area("x-y", idx=idx, method=method))

            # Convert to volume in mm
            area_sum = sum(slice_areas)
            self._volume["mm"] = area_sum * self.get_slice_thickness_contours()

            # If possible, convert to volume in voxels
            if self.voxel_size is not None:
                xy_voxel_area = self.voxel_size[0] * self.voxel_size[1]
                self._volume["voxels"] = area_sum / xy_voxel_area

        # Otherwise, calculate from number of voxels in mask
        else:
            self.create_mask()
            self._volume["voxels"] = self.mask.data.astype(bool).sum()
            voxel_vol = abs(np.prod(self.get_voxel_size()))
            self._volume["mm"] = self._volume["voxels"] * voxel_vol

        # Get volume in ml
        self._volume["ml"] = self._volume["mm"] / 1000

        # Return volume in the requested units
        return self._volume[units]

    def get_area(
        self, 
        view="x-y", 
        sl=None, 
        idx=None, 
        pos=None, 
        units="mm", 
        method=None,
        flatten=False,
        **kwargs
    ):
        """Get the area of the ROI on a given slice.

        **Parameters:**
        
        view : str, default="x-y"
            Orientation of slice for which to get area.

        sl : int, default=None
            Slice number. If none of <sl>, <idx> or <pos> are supplied but
            <single_slice> is True, the central slice of the ROI will be used.

        idx : int, default=None
            Array index of slice. If none of <sl>, <idx> or <pos> are supplied but
            <single_slice> is True, the central slice of the ROI will be used.

        pos : float, default=None
            Slice position in mm. If none of <sl>, <idx> or <pos> are supplied but
            <single_slice> is True, the central slice of the ROI will be used.

        units : str, default="mm"
            Units of area. Can be either of:

                * "mm": return area in millimetres squared.
                * "voxels": return area in number of voxels.

            If units="voxels" is requested but this ROI only has contours and no
            voxel size information, an error will be raised.

        method : str, default=None
            Method to use for area calculation. Can be: 

                * "contour": compute area from shapely polygon on the slice.
                * "mask": compute area by summing pixels on the slice and 
                  multiplying by the area of one pixel.
                * None: use the method set in self.default_geom_method.

        flatten : bool, default=False
            If True, all slices will be flattened in the given orientation and
            the area of the flattened slice will be returned. Only available
            if method="mask".
        """

        # Get default slice index and method
        self.load()
        if sl is None and idx is None and pos is None: 
            idx = self.get_mid_idx(view)
        if method is None:
            method = self.default_geom_method

        # If ROI is not on the given slice, return None
        if not self.on_slice(view, sl=sl, idx=idx, pos=pos):
            return

        if flatten:  # Flattening only possible with "mask"
            method = "mask"

        # Calculate area from shapely polygon(s)
        if method == "contour":

            # Check it's possible to calculate area with the requested units
            if self.voxel_size is None and units == "voxels":
                raise RuntimeError("Cannot compute area in voxels from "
                                   "contours without knowing voxel sizes!")

            polygons = self.get_polygons_on_slice(view, sl, idx, pos)
            area = sum([p.area for p in polygons])
            if units == "voxels":
                x_ax, y_ax = skrt.image._plot_axes[view]
                xy_area = abs(self.voxel_size[x_ax] * self.voxel_size[y_ax])
                area /= xy_area
            return area

        # Otherwise, calculate area from binary mask
        im_slice = self.get_slice(view, sl=sl, idx=idx, pos=pos, 
                                  flatten=flatten)
        area = im_slice.astype(bool).sum()
        if units == "mm":
            x_ax, y_ax = skrt.image._plot_axes[view]
            xy_area = abs(self.voxel_size[x_ax] * self.voxel_size[y_ax])
            area *= xy_area
        return area

    def get_extent(self, 
                   ax="z", 
                   single_slice=False,
                   view="x-y",
                   sl=None, 
                   idx=None, 
                   pos=None, 
                   method=None, 
                  ):
        """Get minimum and maximum extent of the ROI in mm along a given axis.

        ax : str/int, default="z"
            Axis along which to return extent. Should be one of ["x", "y", "z"] 
            or [0, 1, 2]

        single_slice : bool, default=False
            If False, the 3D extent of the entire ROI will be returned;
            otherwise, the 2D extent of a single slice will be returned.

        view : str, default="x-y"
            Orientation of slice on which to get extent. Only used if 
            single_slice=True. If using, <ax> must be an axis that lies along
            the slice in this orientation.

        sl : int, default=None
            Slice number. If none of <sl>, <idx> or <pos> are supplied but
            <single_slice> is True, the central slice of the ROI will be used.

        idx : int, default=None
            Array index of slice. If none of <sl>, <idx> or <pos> are supplied but
            <single_slice> is True, the central slice of the ROI will be used.

        pos : float, default=None
            Slice position in mm. If none of <sl>, <idx> or <pos> are supplied but
            <single_slice> is True, the central slice of the ROI will be used.

        method : str, default=None
            Method to use for length calculation. Can be: 

                * "contour": get extent from min/max positions of contour(s).
                * "mask": get extent from min/max positions of voxels in the 
                  binary mask.
                * None: use the method set in self.default_geom_method.
        """

        # Get default slice and method
        self.load()
        if method is None:
            method = self.default_geom_method
        if single_slice:
            if idx is None and sl is None and pos is None:
                idx = self.get_mid_idx()

        # If using single slice, check the axis lies along the slice
        i_ax = skrt.image._axes.index(ax) if isinstance(ax, str) else ax
        if single_slice:
            if i_ax not in skrt.image._plot_axes[view]:
                raise RuntimeError(
                    f"Cannot compute extent of axis {ax} in the {view} plane!")
            i_ax = skrt.image._plot_axes[view].index(i_ax)

        # Calculate extent from contours
        if method == "contour":

            # Calculate full z extent from contour positions
            if ax == "z" and not single_slice:
                z_keys = list(self.get_contours("x-y").keys())
                vz = self.get_slice_thickness_contours()
                z_max = max(z_keys) +  vz / 2
                z_min = min(z_keys) - vz / 2
                return z_min, z_max

            # Otherwise, calculate extent from min/max contour positions 
            points = []

            # Global: use every contour
            if not single_slice:
                for i, contours in self.get_contours("x-y").items():
                    for contour in contours:
                        points.extend([p[i_ax] for p in contour])

            # Single slice: just use the contour on the slice
            else:
                for contour in self.get_contours_on_slice(
                    view, sl=sl, idx=idx, pos=pos):
                    points.extend([p[i_ax] for p in contour])

            # Return min and max of the points in the contour(s)
            return min(points), max(points)

        # Otherwise, get extent from mask
        self.create_mask()
        if i_ax != 2:  # Transpose x-y axes
            i_ax = 1 - i_ax

        # Get positions of voxels inside the mask
        if not single_slice:
            nonzero = np.argwhere(self.mask.get_data(standardise=True))
        else:
            nonzero = np.argwhere(self.get_slice(
                view, sl=sl, idx=idx, pos=pos))
        vals = nonzero[:, i_ax]

        # Find min and max voxels; add half a voxel either side to get 
        # full extent
        min_pos = min(vals) - 0.5
        max_pos = max(vals) + 0.5

        # Convert positions to mm
        return self.idx_to_pos(min_pos, ax), self.idx_to_pos(max_pos, ax)

    def get_length(
        self, 
        ax="z", 
        single_slice=False,
        view="x-y",
        sl=None, 
        idx=None, 
        pos=None, 
        units="mm",
        method=None, 
        force=True
    ):
        """Get ROI length along a given axis. If single_slice=False (i.e. a 
        global length is requested), calculated length will be cached in 
        self._length[ax][units] and returned if called again, unless force=True.

        **Parameters:**
        
        ax : str/int, default="z"
            Axis along which to return length; should be one of ["x", "y", "z"]
            or [0, 1, 2].

        single_slice : bool, default=False
            If False, the length of the entire ROI will be returned;
            otherwise, the length on a single slice will be returned.

        view : str, default="x-y"
            Orientation of slice on which to get length. Only used if 
            single_slice=True. If using, <ax> must be an axis that lies along
            the slice in this orientation.

        sl : int, default=None
            Slice number. If none of <sl>, <idx> or <pos> are supplied but
            <single_slice> is True, the central slice of the ROI will be used.

        idx : int, default=None
            Array index of slice. If none of <sl>, <idx> or <pos> are supplied but
            <single_slice> is True, the central slice of the ROI will be used.

        pos : float, default=None
            Slice position in mm. If none of <sl>, <idx> or <pos> are supplied but
            <single_slice> is True, the central slice of the ROI will be used.

        units : str, default="mm"
            Units of length. Can be either of:
                - "mm": return length in millimetres.
                - "voxels": return length in number of voxels.

            If units="voxels" is requested but this ROI only has contours and no
            voxel size information, an error will be raised (unless ax="z", 
            in which case voxel size will be inferred from spacing between
            slices).

        method : str, default=None
            Method to use for length calculation. Can be: 
                - "contour": get length from min/max positions of contour(s).
                - "mask": get length from min/max positions of voxels in the 
                  binary mask.
                - None: use the method set in self.default_geom_method.

        force : bool, default=True
            If True, the length will always be recalculated; otherwise, it will
            only be calculated if it has not yet been cached in self._volume.
            Note that if single_slice=True, the length will always be 
            recalculated.
        """

        # If global length already cached, return cached value
        if not single_slice and not force:
            if hasattr(self, "_length") and ax in self._length \
               and units in self._length[ax]:
                return self._length[ax][units]

        # If single slice requested and not on current slice, return None
        if single_slice and not self.on_slice(view, sl=sl, idx=idx, pos=pos):
            return None

        # Get length in mm from min and max positions
        self.load()
        min_pos, max_pos = self.get_extent(
            ax=ax, 
            single_slice=single_slice,
            view=view,
            sl=sl,
            idx=idx,
            pos=pos,
            method=method
        )
        length = {
            "mm": abs(max_pos - min_pos)
        }

        # Get length in voxels
        # Case where voxel size is known
        i_ax = skrt.image._axes.index(ax) if isinstance(ax, str) else ax
        if self.voxel_size is not None:
            length["voxels"] = length["mm"] / self.voxel_size[i_ax]

        # Deal with case where self.voxel_size is None
        else:
            if i_ax == 2:
                length["voxels"] = length["mm"] / self.get_slice_thickness_contours()
            elif units == "voxels":
                raise RuntimeError("Cannot compute length in voxels from "
                                   "contours without knowing voxel sizes!")

        
        # Cache the property if global
        if not single_slice:
            if not hasattr(self, "_length"):
                self._length = {}
            self._length[skrt.image._axes[i_ax]] = length
        
        # Return desired units
        return length[units]

    def get_geometry(
        self,
        metrics=None,
        vol_units="mm",
        area_units="mm",
        length_units="mm",
        centroid_units="mm",
        view="x-y",
        sl=None,
        pos=None,
        idx=None,
        method=None,
        units_in_header=False,
        global_vs_slice_header=False,
        name_as_index=True,
        nice_columns=False,
        decimal_places=None,
        force=True
    ):
        """Return a pandas DataFrame of the geometric properties listed in
        <metrics>.

        **Parameters:**
        
        metrics : list, default=None
            List of metrics to include in the table. Options:

                - "volume" : volume of entire ROI.
                - "area": area of ROI on a single slice.

                - "centroid": 3D centre-of-mass of ROI; will be split into
                  three columns corresponding to the three axes.
                - "centroid_x": 3D centre-of-mass of ROI along the x-axis.
                - "centroid_y": 3D centre-of-mass of ROI along the y-axis.
                - "centroid_z": 3D centre-of-mass of ROI along the z-axis.
                - "centroid_slice": 2D centre of mass on a single slice. Will
                  be split into two columns corresponding to the two axes on
                  the slice.

                - "length": lengths of the ROI in each direction; will be split
                  into three columns corresponding to the three axes.
                - "length_x": length of the ROI along the x-axis.
                - "length_y": length of the ROI along the y-axis.
                - "length_z": length of the ROI along the z-axis.
                - "length_slice": length of the ROI on a single slice; will be
                  split into two columns corresponding to the two axes on the
                  slice.

            If None, defaults to ["volume", "centroid"]

        vol_units : str, default="mm"
            Units to use for volume. Can be "mm" (=mm^3), "ml",
            or "voxels".

        area_units : str, default="mm"
            Units to use for areas. Can be "mm" (=mm^2) or "voxels".

        length_units : str, default="mm":
            Units to use for lengths. Can be "mm" or "voxels".

        centroid_units:
            Units to use for centroids. Can be "mm" or "voxels".

        view : str, default="x-y"
            Orientation in which to compute metrics. Only relevant for 
            single-slice metrics (area, centroid_slice, length_slice).

        sl : int, default=None
            Slice number on which to compute metrics. Only relevant for 
            single-slice metrics (area, centroid_slice, length_slice).
            If <sl>, <idx>, and <pos> are all None, the central slice of the
            ROI will be used.

        idx : int, default=None
            Slice index array on which to compute metrics. Only relevant for 
            single-slice metrics (area, centroid_slice, length_slice).
            Used if <sl> is None.

        pos : float, default=None
            Slice position in mm on which to compute metrics. Only relevant for 
            single-slice metrics (area, centroid_slice, length_slice).
            Used if <sl> and <idx> are both None.

        method : str, default=None
            Method to use for metric calculation. Can be either "contour" 
            (use shapely polygons) or "mask" (use binary mask). If None,
            the value set in self.default_geom_method will be used.

        units_in_header : bool, default=False
            If True, units will be included in column headers.

        global_vs_slice_header : bool, default=False
            If True, the returned DataFrame will have an extra set of headers
            splitting the table into "global" and "slice" metrics.

        name_as_index : bool, default=True
            If True, the index column of the pandas DataFrame will 
            contain the ROI's name; otherwise, the name will appear in a column
            named "ROI".

        nice_columns : bool, default=False
            If False, column names will be the same as the input metrics names;
            if True, the names will be capitalized and underscores will be 
            replaced with spaces.

        decimal_places : int, default=None
            Number of decimal places to keep for each metric. If None, full
            precision will be used.

        force : bool, default=True
            If False, global metrics (volume, 3D centroid, 3D lengths) will
            only be calculated if they have not been calculated before;
            if True, all metrics will be recalculated.
        """

        # If no index given, use central slice
        if sl is None and idx is None and pos is None:
            idx = self.get_mid_idx(view)

        # Default metrics
        if metrics is None:
            metrics = ["volume", "centroid"]

        # Compute metrics
        geom = {}
        slice_kwargs = {
            "single_slice": True,
            "view": view,
            "sl": sl,
            "idx": idx,
            "pos": pos
        }
        for m in metrics:

            # 3D volume
            if m == "volume":
                geom[m] = self.get_volume(
                    units=vol_units, 
                    method=method,
                    force=force
                )

            # Area on a slice
            elif m == "area":
                geom[m] = self.get_area(
                    units=area_units, 
                    method=method,
                    **slice_kwargs
                )

            # 3D centroid
            elif m == "centroid":
                centroid = self.get_centroid(
                    units=centroid_units, 
                    method=method,
                    force=force
                )
                for i, ax in enumerate(skrt.image._axes):
                    geom[f"centroid_{ax}"] = centroid[i]

            # 2D centroid
            elif m == "centroid_slice":
                centroid = self.get_centroid(
                    units=centroid_units, 
                    method=method,
                    **slice_kwargs
                )
                for i, i_ax in enumerate(skrt.image._plot_axes[view]):
                    ax = skrt.image._axes[i_ax]
                    geom[f"centroid_slice_{ax}"] = centroid[i]

            # Full lengths along each axis
            elif m == "length":
                for ax in skrt.image._axes:
                    geom[f"length_{ax}"] = self.get_length(
                        ax=ax, 
                        units=length_units,
                        method=method,
                        force=force
                    )

            # Lengths on a slice
            elif m == "length_slice":
                for i_ax in skrt.image._plot_axes[view]:
                    ax = skrt.image._axes[i_ax]
                    geom[f"length_slice_{ax}"] = self.get_length(
                        ax=ax, 
                        units=length_units,
                        method=method,
                        **slice_kwargs
                    )

            else:
                found = False

                # Axis-specific metrics
                for i, ax in enumerate(skrt.image._axes):

                    # Global centroid position on a given axis
                    if m == f"centroid_{ax}":
                        geom[m] = self.get_centroid(
                            units=centroid_units,
                            method=method,
                            force=force
                        )[i]
                        found = True

                    # Full length along a given axis
                    elif m == f"length_{ax}":
                        geom[m] = self.get_length(
                            ax=ax,
                            units=length_units, 
                            method=method,
                            force=force
                        )
                        found = True

                if not found:
                    raise RuntimeError(f"Metric {m} not recognised by "
                                       "ROI.get_geometry()")

        # Add units to metric names if requested
        geom_named = {}
        if not units_in_header:
            geom_named = geom
        else:
            for metric, val in geom.items():
                name = metric
                if "volume" in metric:
                    if vol_units == "mm":
                        name += " (mm^3)"
                    else:
                        name += " (" + vol_units + ")"
                elif "area" in metric:
                    if area_units == "mm":
                        name += " (mm^2)"
                    else:
                        name += " (" + area_units + ")"
                elif "length" in metric:
                    name += " (" + length_units + ")"
                elif "centroid" in metric:
                    name += " (" + centroid_units + ")"
                geom_named[name] = val

        # Adjust number of decimal places
        if decimal_places is not None:
            for metric, val in geom_named.items():
                fmt = f"{{val:.{decimal_places}f}}"
                if geom_named[metric] is not None:
                    geom_named[metric] = float(fmt.format(val=val))

        # Convert to pandas DataFrame
        df = pd.DataFrame(geom_named, index=[self.name])

        # Capitalize column names and remove underscores if requested
        if nice_columns and not global_vs_slice_header:
            df.columns = [col.capitalize().replace("_", " ") 
                          for col in df.columns]

        # Turn name into a regular column if requested
        if not name_as_index:
            df = df.reset_index().rename({"index": "ROI"}, axis=1)

        # Add global/slice headers
        if global_vs_slice_header:

            # Sort columns into global or slice
            headers = []
            slice_cols = []
            global_cols = []
            slice_name = "slice" if not nice_columns else "Slice"
            global_name = "global" if not nice_columns else "Global"
            for metric in geom_named:
                name = metric if not nice_columns else \
                        metric.capitalize().replace("_", "")
                if "area" in metric or "slice" in metric:
                    headers.append((slice_name, metric))
                    slice_cols.append(metric)
                else:
                    headers.append((global_name, metric))
                    global_cols.append(metric)

            # Reorder columns
            dfs_ordered = [df[global_cols], df[slice_cols]]
            if not name_as_index:
                dfs_ordered.insert(0, df["ROI"])
            df = pd.concat(dfs_ordered, axis=1)

            # Sort headers by global/slice
            headers = [h for h in headers if h[0] == global_name] \
                    + [h for h in headers if h[0] == slice_name]
            if not name_as_index:
                headers.insert(0, ("", "ROI"))

            # Add MultiIndex
            df.columns = pd.MultiIndex.from_tuples(headers)

        return df

    def get_centroid_distance(self, roi, single_slice=False, **kwargs):
        """Get centroid displacement vector with respect to another ROI.

        **Parameters:**
        
        roi : ROI
            Other ROI with which to compare centroid.

        single_slice : bool, default=False
            If True, the centroid will be returned for a single slice.

        kwargs : dict
            Other kwargs to pass to ROI.get_centroid().
        """

        this_centroid = np.array(
            self.get_centroid(single_slice=single_slice, **kwargs)
        )
        other_centroid = np.array(
            roi.get_centroid(single_slice=single_slice, **kwargs)
        )
        if None in this_centroid or None in other_centroid:
            if single_slice:
                return np.array([None, None])
            else:
                return np.array([None, None, None])
        return other_centroid - this_centroid

    def get_abs_centroid_distance(
        self, 
        roi, 
        view="x-y", 
        single_slice=False,
        flatten=False, 
        **kwargs):
        """Get absolute centroid distance with respect to another ROI.

        **Parameters:**
        
        roi : ROI
            Other ROI with which to compare centroid.

        view : str, default="x-y"
            Orientation in which to get centroids if using a single slice or
            flattening.

        single_slice : bool, default=False
            If True, the centroid will be returned for a single slice.

        flatten : bool, default=False
            If True, the 3D centroid will be obtained and then the absolute 
            value along only the 2D axes in the orientation in <view> will
            be returned.

        kwargs : dict
            Other kwargs to pass to ROI.get_centroid().
        """

        # If flattening, need to get 3D centroid vector
        if flatten:
            single_slice = False

        # Get centroid vector
        centroid = self.get_centroid_distance(
            roi, 
            view=view, 
            single_slice=single_slice,
            **kwargs
        )

        # If centroid wasn't available, return None
        if None in centroid:
            return None

        # If flattening, take 2 axes only
        if flatten:
            x_ax, y_ax = skrt.image._plot_axes[view]
            centroid = np.array([centroid[x_ax], centroid[y_ax]])

        # Return magnitude of vector
        return np.linalg.norm(centroid)

    def get_dice(
        self, 
        other, 
        single_slice=False,
        view="x-y", 
        sl=None, 
        idx=None, 
        pos=None, 
        method=None,
        flatten=False,
    ):
        """Get Dice score with respect to another ROI, either globally or on a 
        single slice.

        **Parameters:**
        
        other : ROI
            Other ROI to compare with this ROI.

        single_slice : bool, default=False
            If False, the global 3D Dice score of the full ROIs will be returned;
            otherwise, the 2D Dice score on a single slice will be returned.

        view : str, default="x-y"
            Orientation of slice on which to get Dice score. Only used if 
            single_slice=True. If using, <ax> must be an axis that lies along
            the slice in this orientation.

        sl : int, default=None
            Slice number. If none of <sl>, <idx> or <pos> are supplied but
            <single_slice> is True, the central slice of this ROI will be used.

        idx : int, default=None
            Array index of slice. If none of <sl>, <idx> or <pos> are supplied but
            <single_slice> is True, the central slice of this ROI will be used.

        pos : float, default=None
            Slice position in mm. If none of <sl>, <idx> or <pos> are supplied but
            <single_slice> is True, the central slice of this ROI will be used.

        method : str, default=None
            Method to use for Dice score calculation. Can be: 
                - "contour": get intersections and areas of shapely contours.
                - "mask": count intersecting voxels in binary masks.
                - None: use the method set in self.default_geom_method.

        flatten : bool, default=False
            If True, all slices will be flattened in the given orientation and
            the Dice score of the flattened slices will be returned. Only 
            available if method="mask".
        """

        self.load()

        # Get default slice and method
        if single_slice:
            if sl is None and idx is None and pos is None:
                idx = self.get_mid_idx(view)
        if method is None:
            method = self.default_geom_method

        if flatten:  # Flattening only possible with "mask"
            method = "mask"

        # Calculate intersections and areas from polygons
        if method == "contour":

            # Get positions of slice(s) on which to compare areas and total areas
            # on those slice(s)
            if not single_slice:
                positions = list(self.get_contours("x-y").keys())
                areas1 = [self.get_area("x-y", pos=p) for p in positions]
                area1 = sum([a for a in areas1 if a is not None])
                areas2 = [self.get_area("x-y", pos=p) for p in positions]
                area2 = sum([a for a in areas2 if a is not None])
            else:
                positions = [
                    self.idx_to_pos(self.get_idx(view, sl, idx, pos),
                                    ax=skrt.image._slice_axes[view])
                ]
                area1 = self.get_area(view, sl, idx, pos)
                if area1 is None:
                    area1 = 0
                area2 = other.get_area(view, sl, idx, pos)
                if area2 is None:
                    area2 = 0
            
            # Compute intersecting area on slice(s)
            intersection = 0
            for p in positions:
                polygons1 = self.get_polygons_on_slice(view, pos=p)
                polygons2 = other.get_polygons_on_slice(view, pos=p)
                for p1 in polygons1:
                    for p2 in polygons2:
                        intersection += p1.intersection(p2).area

        # Calculate intersections and areas from binary mask voxel counts
        else:

            # Use 3D mask
            if not single_slice:
                data1 = self.get_mask(view, flatten, standardise=True)
                data2 = other.get_mask(view, flatten, standardise=True)

            # Otherwise, use single 2D slice
            else:
                data1 = self.get_slice(view, sl, idx, pos)
                data2 = other.get_slice(view, sl, idx, pos)

            intersection = (data1 & data2).sum()
            area1 = data1.sum()
            area2 = data2.sum()

        return intersection / np.mean([area1, area2])

    def get_volume_ratio(self, other, **kwargs):
        """Get ratio of another ROI's volume with respect to own volume."""

        own_volume = other.get_volume(**kwargs)
        other_volume = self.get_volume(**kwargs)
        if not other_volume or not own_volume:
            return None
        return own_volume / other_volume

    def get_area_ratio(self, other, **kwargs):
        """Get ratio of another ROI's area with respect to own area."""

        own_area = other.get_area(**kwargs)
        other_area = self.get_area(**kwargs)
        if not other_area or not own_area:
            return None
        return own_area / other_area

    def get_volume_diff(self, other, **kwargs):
        """Get own volume minus volume of other ROI."""

        own_volume = self.get_volume(**kwargs)
        other_volume = other.get_volume(**kwargs)
        if not own_volume or not other_volume:
            return None
        return (own_volume - other_volume) / own_volume

    def get_relative_volume_diff(self, other, **kwargs):
        """Get relative volume of another ROI with respect to own volume."""

        own_volume = self.get_volume(**kwargs)
        volume_diff = self.get_volume_diff(other, **kwargs)
        if volume_diff is None:
            return
        return volume_diff / own_volume

    def get_area_diff(self, other, **kwargs):
        """Get absolute area difference between two ROIs."""

        own_area = self.get_area(**kwargs)
        other_area = other.get_area(**kwargs)
        if not own_area or not other_area:
            return
        return own_area - other_area

    def get_relative_area_diff(self, other, **kwargs):
        """Get relative area of another ROI with respect to own area."""

        own_area = self.get_area(**kwargs)
        area_diff = self.get_area_diff(other, **kwargs)
        if area_diff is None:
            return 
        return area_diff / own_area

    def get_surface_distances(
        self,
        other,
        single_slice=False,
        signed=False,
        view="x-y",
        sl=None,
        idx=None,
        pos=None,
        connectivity=2,
        flatten=False,
    ):
        """Get vector of surface distances between two ROIs."""

        # Ensure both ROIs are loaded
        self.load()
        other.load()

        # Check whether ROIs are empty
        if not np.any(self.get_mask()) or not np.any(other.get_mask()):
            return

        # Get binary masks and voxel sizes
        if single_slice:
            voxel_size = [self.voxel_size[i] for i in skrt.image._plot_axes[view]]
            mask1 = self.get_slice(view, sl=sl, idx=idx, pos=pos)
            mask2 = other.get_slice(view, sl=sl, idx=idx, pos=pos)
        else:
            if not flatten:
                vx, vy, vz = self.voxel_size
                voxel_size = [vy, vx, vz]
                mask1 = self.get_mask()
                mask2 = other.get_mask()
            else:
                voxel_size = [self.voxel_size[i] for i in skrt.image._plot_axes[view]]
                mask1 = self.get_mask(view, flatten=True)
                mask2 = other.get_mask(view, flatten=True)

        # Make structuring element
        conn2 = ndimage.morphology.generate_binary_structure(2, connectivity)
        if mask1.ndim == 2:
            conn = conn2
        else:
            conn = np.zeros((3, 3, 3), dtype=bool)
            conn[:, :, 1] = conn2

        # Get outer pixel of binary maps
        surf1 = mask1 ^ ndimage.morphology.binary_erosion(mask1, conn)
        surf2 = mask2 ^ ndimage.morphology.binary_erosion(mask2, conn)

        # Make arrays of distances to surface of each pixel
        dist1 = ndimage.morphology.distance_transform_edt(~surf1, voxel_size)
        dist2 = ndimage.morphology.distance_transform_edt(~surf2, voxel_size)

        # Get signed arrays
        if signed:
            dist1 = dist1 * ~mask1 - dist1 * mask1
            dist2 = dist2 * ~mask2 - dist2 * mask2

        # Make vector containing all distances
        sds = np.concatenate([np.ravel(dist1[surf2 != 0]), np.ravel(dist2[surf1 != 0])])
        return sds

    def get_mean_surface_distance(self, other, **kwargs):

        sds = self.get_surface_distances(other, **kwargs)
        if sds is None:
            return
        return sds.mean()

    def get_rms_surface_distance(self, other, **kwargs):

        sds = self.get_surface_distances(other, **kwargs)
        if sds is None:
            return
        return np.sqrt((sds ** 2).mean())

    def get_hausdorff_distance(self, other, **kwargs):

        sds = self.get_surface_distances(other, **kwargs)
        if sds is None:
            return
        return sds.max()

    def get_surface_distance_metrics(self, other, **kwargs):
        """Get the mean surface distance, RMS surface distance, and Hausdorff
        distance."""

        sds = self.get_surface_distances(other, **kwargs)
        if sds is None:
            return
        return sds.mean(), np.sqrt((sds ** 2).mean()), sds.max()

    def plot_surface_distances(self, other, save_as=None, signed=False, **kwargs):
        """Plot histogram of surface distances."""

        sds = self.get_surface_distances(other, signed=signed, **kwargs)
        if sds is None:
            return
        fig, ax = plt.subplots()
        ax.hist(sds)
        xlabel = (
            "Surface distance (mm)" if not signed else "Signed surface distance (mm)"
        )
        ax.set_xlabel(xlabel)
        ax.set_ylabel("Number of voxels")
        if save_as:
            plt.tight_layout()
            fig.savefig(save_as)

    def get_comparison(
        self,
        roi,
        metrics=None,
        vol_units="mm",
        area_units="mm",
        centroid_units="mm",
        view="x-y",
        sl=None,
        pos=None,
        idx=None,
        method=None,
        units_in_header=False,
        global_vs_slice_header=False,
        name_as_index=True,
        nice_columns=False,
        decimal_places=None,
        force=True
    ):
        """Return a pandas DataFrame of the comparison metrics listed in 
        <metrics> with respect to another ROI.

        **Parameters:**
        
        roi : ROI
            Other ROI with which to compare this ROI.

        metrics : list, default=None
            List of metrics to include in the table. Options:

                * "dice" : global Dice score.
                * "dice_flat": Dice score of ROIs flattened in the orientation
                  specified in <view>.
                * "dice_slice": Dice score on a single slice.

                * "centroid": 3D centroid distance vector.
                * "abs_centroid": magnitude of 3D centroid distance vector.
                * "abs_centroid_flat": magnitude of 3D centroid distance vector
                  projected into the plane specified in <view>.
                * "centroid_slice": 2D centroid distance vector on a single slice.
                * "abs_centroid_slice": magnitude of 2D centroid distance 
                  vector on a single slice.
                * "centroid_x": x component of 3D centroid distance vector.
                * "centroid_y": y component of 3D centroid distance vector.
                * "centroid_z": z component of 3D centroid distance vector.

                * "volume_diff": volume difference (own volume - other volume).
                * "rel_volume_diff": volume difference divided by own volume.
                * "volume ratio": volume ratio (own volume / other volume).

                * "area_diff": area difference (own area - other area) on a 
                  single slice.
                * "rel_area_diff": area difference divided by own area on a 
                  single slice.
                * "area ratio": area ratio (own area / other area).
                * "area_diff_flat": area difference of ROIs flattened in the
                  orientation specified in <view>.
                * "rel_area_diff_flat": relative area difference of ROIs
                  flattened in the orientation specified in <view>.
                * "area_ratio_flat": area ratio of ROIs flattened in the
                  orientation specified in <view>.

                * "mean_surface_distance": mean surface distance.
                * "mean_surface_distance_flat": mean surface distance of ROIs
                  flattened in the orientation specified in <view>.
                * "rms_surface_distance": RMS surface distance.
                * "rms_surface_distance_flat": RMS surface distance of ROIs
                  flattened in the orientation specified in <view>.
                * "hausdorff_distance": Hausdorff distance.
                * "hausdorff_distance_flat": Hausdorff distance of ROIs
                  flattened in the orientation specified in <view>.


            If None, defaults to ["dice", "centroid"].

        vol_units : str, default="mm"
            Units to use for volume. Can be "mm" (=mm^3), "ml",
            or "voxels".

        area_units : str, default="mm"
            Units to use for areas. Can be "mm" (=mm^2) or "voxels".

        centroid_units:
            Units to use for centroids. Can be "mm" or "voxels".

        view : str, default="x-y"
            Orientation in which to compute metrics. Only relevant for 
            single-slice metrics or flattened metrics.

        sl : int, default=None
            Slice number on which to compute metrics. Only relevant for 
            single-slice metrics (area, centroid_slice, length_slice).
            If <sl>, <idx>, and <pos> are all None, the central slice of the
            ROI will be used.

        idx : int, default=None
            Slice index array on which to compute metrics. Only relevant for 
            single-slice metrics (area, centroid_slice, length_slice).
            Used if <sl> is None.

        pos : float, default=None
            Slice position in mm on which to compute metrics. Only relevant for 
            single-slice metrics (area, centroid_slice, length_slice).
            Used if <sl> and <idx> are both None.

        method : str, default=None
            Method to use for metric calculation. Can be either "contour" 
            (use shapely polygons) or "mask" (use binary mask). If None,
            the value set in self.default_geom_method will be used. Note 
            that flattened metrics and surface distance metrics enforce use
            of the "mask" method.

        units_in_header : bool, default=False
            If True, units will be included in column headers.

        global_vs_slice_header : bool, default=False
            If True, the returned DataFrame will have an extra set of headers
            splitting the table into "global" and "slice" metrics.

        name_as_index : bool, default=True
            If True, the index column of the pandas DataFrame will 
            contain the ROI's names; otherwise, the name will appear in a column
            named "ROI".

        nice_columns : bool, default=False
            If False, column names will be the same as the input metrics names;
            if True, the names will be capitalized and underscores will be 
            replaced with spaces.

        decimal_places : int, default=None
            Number of decimal places to keep for each metric. If None, full
            precision will be used.

        force : bool, default=True
            If False, global metrics for each ROI (volume, 3D centroid, 
            3D lengths) will only be calculated if they have not been 
            calculated before; if True, all metrics will be recalculated.
        """

        # If no index given, use central slice
        if sl is None and idx is None and pos is None:
            idx = self.get_mid_idx(view)

        # Default metrics
        if metrics is None:
            metrics = ["dice", "centroid"]

        # Compute metrics
        comp = {}
        slice_kwargs = {
            "single_slice": True,
            "view": view,
            "sl": sl,
            "idx": idx,
            "pos": pos
        }
        for m in metrics:

            # Dice score
            if m == "dice":
                comp[m] = self.get_dice(roi, method=method)
            elif m == "dice_flat":
                comp[m] = self.get_dice(
                    roi, 
                    view=view,
                    method=method,
                    flatten=True, 
                )
            elif m == "dice_slice":
                comp[m] = self.get_dice(roi, method=method, **slice_kwargs)

            # Centroid distances
            elif m == "centroid":
                centroid = self.get_centroid_distance(
                    roi, 
                    units=centroid_units, 
                    method=method,
                    force=force
                )
                for i, ax in enumerate(skrt.image._axes):
                    comp[f"centroid_{ax}"] = centroid[i]
            elif m == "abs_centroid":
                comp[m] = self.get_abs_centroid_distance(
                    roi, 
                    units=centroid_units,
                    method=method, 
                    force=force
                )
            elif m == "abs_centroid_flat":
                comp[m] = self.get_abs_centroid_distance(
                    roi,
                    view=view,
                    units=centroid_units,
                    method=method,
                    flatten=True,
                    force=force
                )
            elif m == "centroid_slice":
                centroid = self.get_centroid_distance(
                    roi,
                    units=centroid_units,
                    method=method,
                    **slice_kwargs
                )
                for i, i_ax in enumerate(skrt.image._plot_axes):
                    ax = skrt.image.axes[i_ax]
                    comp[f"centroid_slice_{ax}"] = centroid[i]
            elif m == "abs_centroid_slice":
                centroid = self.get_abs_centroid_distance(
                    roi,
                    units=centroid_units,
                    method=method,
                    **slice_kwargs
                )

            # Volume metrics
            elif m == "volume_diff":
                comp[m] = self.get_volume_diff(
                    roi,
                    units=vol_units,
                    method=method,
                    force=force
                )
            elif m == "rel_volume_diff":
                comp[m] = self.get_relative_volume_diff(
                    roi,
                    method=method,
                    force=force
                )
            elif m == "volume_ratio":
                comp[m] = self.get_volume_ratio(
                    roi,
                    method=method,
                    force=force
                )

            # Area metrics
            elif m == "area_diff":
                comp[m] = self.get_area_diff(
                    roi,
                    units=area_units,
                    method=method,
                    **slice_kwargs
                )
            elif m == "rel_area_diff":
                comp[m] = self.get_relative_area_diff(
                    roi,
                    method=method,
                    **slice_kwargs
                )
            elif m == "area_ratio":
                comp[m] = self.get_area_ratio(
                    roi,
                    method=method,
                    **slice_kwargs
                )
            elif m == "rel_area_diff_flat":
                comp[m] = self.get_relative_area_diff(
                    roi,
                    view=view,
                    method=method,
                    flatten=True,
                )
            elif m == "area_ratio_flat":
                comp[m] = self.get_area_ratio(
                    roi,
                    view=view,
                    method=method,
                    flatten=True,
                )

            # Surface distance metrics
            elif m == "mean_surface_distance":
                comp[m] = self.get_mean_surface_distance(roi)
            elif m == "mean_surface_distance_flat":
                comp[m] = self.get_mean_surface_distance(roi, flatten=True)
            elif m == "rms_surface_distance":
                comp[m] = self.get_rms_surface_distance(roi)
            elif m == "rms_surface_distance_flat":
                comp[m] = self.get_rms_surface_distance(roi, flatten=True)
            elif m == "hausdorff_distance":
                comp[m] = self.get_hausdorff_distance(roi)
            elif m == "hausdorff_distance_flat":
                comp[m] = self.get_hausdorff_distance(roi, flatten=True)

            else:
                found = False

                # Axis-specific metrics
                for i, ax in enumerate(skrt.image._axes):

                    # Global centroid position on a given axis
                    if m == f"centroid_{ax}":
                        comp[m] = self.get_abs_centroid_distance(
                            roi,
                            units=centroid_units,
                            method=method,
                            force=force
                        )[i]
                        found = True

                if not found:
                    raise RuntimeError(f"Metric {m} not recognised by "
                                       "ROI.get_comparison()")

        # Add units to metric names if requested
        comp_named = {}
        if not units_in_header:
            comp_named = comp
        else:
            for metric, val in comp.items():
                name = metric
                if metric == "volume_diff":
                    if vol_units == "mm":
                        name += " (mm^3)"
                    else:
                        name += " (" + vol_units + ")"
                elif metric == "area_diff":
                    if area_units == "mm":
                        name += " (mm^2)"
                    else:
                        name += " (" + area_units + ")"
                elif "centroid" in metric:
                    name += " (" + centroid_units + ")"
                comp_named[name] = val

        # Adjust number of decimal places
        if decimal_places is not None:
            for metric, val in comp_named.items():
                fmt = f"{{val:.{decimal_places}f}}"
                if comp_named[metric] is not None:
                    comp_named[metric] = float(fmt.format(val=val))

        # Convert to pandas DataFrame
        df = pd.DataFrame(comp_named, index=[self.name])

        # Capitalize column names and remove underscores if requested
        if nice_columns and not global_vs_slice_header:
            df.columns = [col.capitalize().replace("_", " ").replace("rms", "RMS")
                          for col in df.columns]

        # Turn name into a regular column if requested
        if not name_as_index:
            df = df.reset_index().rename({"index": "ROI"}, axis=1)

        # Add global/slice headers
        if global_vs_slice_header:

            # Sort columns into global or slice
            headers = []
            slice_cols = []
            global_cols = []
            slice_name = "slice" if not nice_columns else "Slice"
            global_name = "global" if not nice_columns else "Global"
            for metric in comp_named:
                if "slice" in metric or \
                   ("area" in metric and "flat" not in metric):
                    headers.append((slice_name, metric))
                    slice_cols.append(metric)
                else:
                    headers.append((global_name, metric))
                    global_cols.append(metric)

            # Reorder columns
            dfs_ordered = [df[global_cols], df[slice_cols]]
            if not name_as_index:
                dfs_ordered.insert(0, df["ROI"])
            df = pd.concat(dfs_ordered, axis=1)

            # Sort headers by global/slice
            headers = [h for h in headers if h[0] == global_name] \
                    + [h for h in headers if h[0] == slice_name]
            if not name_as_index:
                headers.insert(0, ("", "ROI"))

            # Add MultiIndex
            df.columns = pd.MultiIndex.from_tuples(headers)

        return df

    def get_comparison_name(self, roi, camelcase=False):
        """Get name of comparison between this ROI and another."""

        if self.name == roi.name:
            name = self.name
            if camelcase:
                return name.replace(" ", "_")
            return name
        else:
            if camelcase:
                return f"{self.name}_vs_{roi.name}".replace(" ", "_")
            return f"{self.name} vs. {roi.name}"

    def set_color(self, color):
        """Set plotting color."""

        if color is not None and not matplotlib.colors.is_color_like(color):
            print(f"Warning: {color} not a valid color!")
            color = None
        if color is None:
            color = ROIDefaults().get_default_roi_color()
        self.color = matplotlib.colors.to_rgba(color)

    def plot(
        self,
        view="x-y",
        plot_type="contour",
        sl=None,
        idx=None,
        pos=None,
        ax=None,
        gs=None,
        figsize=skrt.image._default_figsize,
        opacity=None,
        linewidth=None,
        contour_kwargs=None,
        mask_kwargs=None,
        zoom=None,
        zoom_centre=None,
        color=None,
        show=True,
        save_as=None,
        include_image=False,
        **kwargs,
    ):
        """Plot this ROI as either a mask or a contour."""

        show_centroid = "centroid" in plot_type
        if zoom and zoom_centre is None:
            zoom_centre = self.get_zoom_centre(view)
        if color is None:
            color = self.color

        # Set up axes
        self.set_ax(plot_type, include_image, view, ax, gs, figsize)

        # Adjust centroid marker size
        if contour_kwargs is None:
            contour_kwargs = {}
        if "centroid" in plot_type:
            if linewidth is None:
                linewidth = defaultParams["lines.linewidth"][0]
            contour_kwargs.setdefault("markersize", 7 * np.sqrt(linewidth))
            contour_kwargs.setdefault("markeredgewidth", np.sqrt(linewidth))

        # Plot a mask
        if plot_type == "mask":
            self._plot_mask(
                view,
                sl,
                idx,
                pos,
                mask_kwargs,
                opacity,
                zoom=zoom,
                zoom_centre=zoom_centre,
                show=False,
                include_image=include_image,
                color=color,
                **kwargs,
            )

        # Plot a contour
        elif plot_type in ["contour", "centroid"]:
            self._plot_contour(
                view,
                sl,
                idx,
                pos,
                contour_kwargs,
                linewidth,
                centroid=show_centroid,
                zoom=zoom,
                zoom_centre=zoom_centre,
                color=color,
                show=False,
                include_image=include_image,
                **kwargs,
            )

        # Plot transparent mask + contour
        elif "filled" in plot_type:
            if opacity is None:
                opacity = 0.3
            self._plot_mask(view, sl, idx, pos, mask_kwargs, opacity, 
                           show=False, **kwargs)
            kwargs["ax"] = self.ax
            self._plot_contour(
                view,
                sl,
                idx,
                pos,
                contour_kwargs,
                linewidth,
                centroid=show_centroid,
                zoom=zoom,
                zoom_centre=zoom_centre,
                color=color,
                show=False,
                include_image=False,
                **kwargs,
            )

        # Check whether y axis needs to be inverted
        if not include_image and view == "x-y" \
           and plot_type in ["contour", "centroid"]:
            self.ax.invert_yaxis()

        plt.tight_layout()
        if show:
            plt.show()

        # Save to file
        if save_as:
            self.fig.savefig(save_as)
            plt.close()

    def get_dummy_image(self, **kwargs):
        """Make a dummy image that covers the area spanned by this ROI. 
        Returns an Image object.

        **Parameters:**
        
        voxel_size : list, default=None
            Voxel size in mm in the dummy image in the x-y plane, given as 
            [vx, vy]. If <shape> and <voxel_size> are both None, voxel sizes of
            [1, 1] will be used by default. The voxel size in the z direction 
            will be taken from the minimum distance between slice positions in 
            the x-y contours dictionary.

        shape : list, default=None
            Number of voxels in the dummy image in the x-y plane, given as
            [nx, ny]. Only used if <voxel_size> is None. 
            The number of voxels in the z direction will be taken from the 
            number of slices in the x-y contours dictionary.

        fill_val : int/float, default=1e4
            Value with which the voxels in the dummy image should be filled. 

        buffer : int, default=1
            Number of empty buffer voxels to add outside the ROI in each
            direction.
        """

        extents = [self.get_extent(ax=ax) for ax in skrt.image._axes]
        slice_thickness  = self.get_slice_thickness_contours()
        return create_dummy_image(extents, slice_thickness, **kwargs)

    def set_image_to_dummy(self, **kwargs):
        """Assign self.image property to a dummy image covering the area 
        spanned by this ROI. The ROI's mask and x-z/y-z contours will be 
        cleared so that they will be recreated when get_mask() or get_contours()
        are next called.

        **Parameters:**
        
        kwargs : 
            Keyword arguments to pass to self.get_dummy_image() when creating
            the dummy image. See documentation of ROI.get_dummy_image().
        """

        # Make image
        im = self.get_dummy_image(**kwargs)

        # Clear mask and contours
        self.input_contours = self.contours["x-y"]
        self.contours = {"x-y": self.input_contours}
        self.loaded_contours = False
        self.loaded_mask = False
        self.mask = None

        # Assign image
        self.set_image(im)

    def set_image(self, im):
        """Set self.image to a given image and adjust geometric properties
        accordingly. Note that self.mask will be removed if the current mask's 
        shape doesn't match the image."""

        self.image = im
        self.contours_only = False
        if self.loaded_mask and not im.has_same_geometry(self.mask):
            if not hasattr(self, "input_contours"):
                self.input_contours = self.get_contours("x-y")
            self.mask = None
            self.loaded_mask = False

        # Set geoemtric info
        data_shape = im.get_data().shape
        self.shape = [data_shape[1], data_shape[0], data_shape[2]]
        self.voxel_size = im.get_voxel_size()
        self.origin = im.get_origin()
        self.affine = im.get_affine()

    def view(self, include_image=True, voxel_size=[1, 1], buffer=5, **kwargs):
        """View the ROI.

        **Parameters:**
        
        include_image : bool, default=True
            If True and this ROI has an associated image (in self.image),
            the image will be displayed behind the ROI.

        voxel_size : list, default=[1, 1]
            If the ROI does not have an associated image and is described only
            by contours, this will be the voxel sizes used in the x-y direction
            when converting the ROI to a mask if a mask plot type is selected.

        buffer : int, default=5
            If the ROI does not have an associated image and is described only
            by contours, this will be the number of buffer voxels 
            (i.e. whitespace) displayed around the ROI.
        """

        from skrt.better_viewer import BetterViewer
        self.load()
        
        # Set initial zoom amount and centre
        if self.image is not None and not self.contours_only:
            view = kwargs.get("init_view", "x-y")
            axes = skrt.image._plot_axes[view]
            extents = [self.get_length(ax=ax) for ax in axes]
            im_lims = [self.image.get_length(ax=ax) for ax in axes]
            zoom = min([im_lims[i] / extents[i] for i in range(2)]) * 0.8
            zoom_centre = self.get_centre()
            if zoom > 1:
                kwargs.setdefault("zoom", zoom)
                kwargs.setdefault("zoom_centre", zoom_centre)
            if "init_pos" not in kwargs and "init_slice" not in kwargs:
                kwargs["init_pos"] = \
                        self.get_centre()[skrt.image._slice_axes[view]]

        kwargs["show"] = False

        # View with image
        if include_image and self.image is not None:
            bv = BetterViewer(self.image, rois=self, **kwargs)

        # View without image
        else:

            roi_tmp = self

            # Make dummy image for background
            if self.contours_only:
                im = self.get_dummy_image(
                    voxel_size=voxel_size,
                    buffer=buffer
                )
                im.title = self.name
                roi_tmp = self.clone(copy_data=False)
                roi_tmp.image = im
                roi_tmp.load(force=True)
            else:
                im = skrt.image.Image(
                    np.ones(self.shape) * 1e4,
                    affine=self.affine,
                    title=self.name
                )

            # Create viewer
            bv = BetterViewer(im, rois=roi_tmp, **kwargs)

        # Adjust UI
        bv.make_ui(no_roi=True, no_hu=True)
        bv.show()
        return bv

    def _plot_mask(
        self,
        view="x-y",
        sl=None,
        idx=None,
        pos=None,
        mask_kwargs=None,
        opacity=None,
        include_image=False,
        zoom=None,
        zoom_centre=None,
        color=None,
        flatten=False,
        show=True,
        **kwargs,
    ):
        """Plot the ROI as a mask."""

        if sl is None and idx is None and pos is None:
            idx = self.get_mid_idx(view)
        else:
            idx = self.get_idx(view, sl, idx, pos)
        self.create_mask()
        mask_slice = self.get_slice(view, idx=idx, flatten=flatten)

        # Make colormap
        norm = matplotlib.colors.Normalize()
        cmap = matplotlib.cm.hsv
        s_colors = cmap(norm(mask_slice))
        if color is None:
            color = self.color
        s_colors[mask_slice > 0, :] = color
        s_colors[mask_slice == 0, :] = (0, 0, 0, 0)

        # Get plotting arguments
        if mask_kwargs is None:
            mask_kwargs = {}
        mask_kwargs.setdefault("alpha", opacity)
        mask_kwargs.setdefault("interpolation", "none")

        # Make plot
        if include_image:
            self.image.plot(view, idx=idx, ax=self.ax, show=False)
        self.ax.imshow(s_colors, extent=self.mask.plot_extent[view], 
                       **mask_kwargs)

        # Adjust axes
        skrt.image.Image.label_ax(self, view, idx, **kwargs)
        skrt.image.Image.zoom_ax(self, view, zoom, zoom_centre)
        if show:
            plt.show()

    def _plot_contour(
        self,
        view="x-y",
        sl=None,
        idx=None,
        pos=None,
        contour_kwargs=None,
        linewidth=None,
        centroid=False,
        include_image=False,
        zoom=None,
        zoom_centre=None,
        color=None,
        flatten=False,
        show=True,
        **kwargs,
    ):
        """Plot the ROI as a contour."""

        self.load()
        if sl is None and idx is None and pos is None:
            idx = self.get_mid_idx(view)
        else:
            idx = self.get_idx(view, sl, idx, pos)
        if not self.on_slice(view, idx=idx):
            return

        contour_kwargs = {} if contour_kwargs is None else contour_kwargs
        contour_kwargs.setdefault("color", color)
        contour_kwargs.setdefault("linewidth", linewidth)

        # Plot underlying image
        if include_image:
            self.image.plot(view, idx=idx, ax=self.ax, show=False)

        # Get contour points
        if flatten:
            mask = self.get_slice(view, idx=idx, flatten=True)
            contours = self.mask_to_contours(mask, view, invert=True)
        else:
            contours = self.get_contours(view, idx_as_key=True)[idx]

        # Plot contour
        for points in contours:
            points_x = [p[0] for p in points]
            points_y = [p[1] for p in points]
            points_x.append(points_x[0])
            points_y.append(points_y[0])
            self.ax.plot(points_x, points_y, **contour_kwargs)

        # Plot centroid point
        if centroid:
            if not flatten:
                centroid_points = self.get_centroid(
                    view, single_slice=True, sl=sl, idx=idx, pos=pos)
            else:
                centroid_3d = self.get_centroid()
                x_ax, y_ax = skrt.image._plot_axes[view]
                centroid_points = [centroid_3d[x_ax], centroid_3d[y_ax]]
            self.ax.plot(
                *centroid_points,
                "+",
                **contour_kwargs,
            )

        # Adjust axes
        self.ax.set_aspect("equal")
        skrt.image.Image.label_ax(self, view, idx, **kwargs)
        skrt.image.Image.zoom_ax(self, view, zoom, zoom_centre)
        if show:
            plt.show()

    def plot_comparison(
        self, 
        other, 
        view="x-y",
        sl=None,
        idx=None,
        pos=None,
        mid_slice_for_both=False,
        legend=True, 
        save_as=None, 
        names=None, 
        show=True, 
        **kwargs
    ):
        """Plot comparison with another ROI. If no sl/idx/pos are given,
        the central slice of this ROI will be plotted, unless 
        mid_slice_for_both=True, in which case the central slice of both ROIs
        will be plotted (even though this may not correspond to the same 
        point in space).

        **Parameters:**
        
        other : ROI
            Other ROI with which to plot comparison.

        view : str, default="x-y"
            Orientation in which to plot ROIs. 

        sl : int, default=None
            Slice number. If none of <sl>, <idx> or <pos> are supplied but
            <single_slice> is True, the central slice of the ROI will be used.

        idx : int, default=None
            Array index of slice. If none of <sl>, <idx> or <pos> are supplied but
            <single_slice> is True, the central slice of the ROI will be used.

        pos : float, default=None
            Slice position in mm. If none of <sl>, <idx> or <pos> are supplied but
            <single_slice> is True, the central slice of the ROI will be used.

        mid_slice_for_both : bool, default=False
            If True and no sl/idx/pos are given, the central slices of both
            ROIs will be plotted, even if this does not correspond to the same
            point in space; otherwise, the position of the central slice of
            this ROI will be plotted for both.

        legend : bool, default=True
            If True, a legend will be added to the plot containing the names 
            of the two ROIs.

        save_as : str, default=None
            Path to a file at which the plot will be saved. If None, the plot
            will not be saved.

        names : list, default=None
            Custom names to use for the ROI legend in order [this ROI, other ROI].
            If None, the names in self.name and roi.name will be used.

        show : bool, default=True
            If True, the plot will be displayed.
        """

        # Ensure ROIs are plotted in different colours
        if self.color == other.color:
            roi2_color = ROIDefaults().get_default_roi_color()
        else:
            roi2_color = other.color

        # Get index to plot
        z_ax = skrt.image._slice_axes[view]

        # Compute position in mm to plot
        if sl is None and pos is None and idx is None:
            pos1 = self.idx_to_pos(self.get_mid_idx(view), z_ax)
        else:
            pos1 = self.idx_to_pos(
                self.get_idx(view, sl=sl, idx=idx, pos=pos), 
                z_ax
            )

        # Plot the same position for other ROI, unless mid_slice_for_both=True
        if not mid_slice_for_both:
            pos2 = pos1
        else:
            pos2 = other.idx_to_pos(other.get_mid_idx(view), z_ax)

        # Plot self
        self.plot(show=False, view=view, pos=pos1, **kwargs)

        # Adjust kwargs for plotting second ROI
        kwargs["ax"] = self.ax
        kwargs["color"] = roi2_color
        kwargs["include_image"] = False
        other.plot(show=False, view=view, pos=pos2, **kwargs)
        self.ax.set_title(self.get_comparison_name(other))

        # Create legend
        if legend:
            if names:
                roi1_name = names[0]
                roi2_name = names[1]
            else:
                roi1_name = self.name
                roi2_name = other.name
            handles = [
                mpatches.Patch(color=self.color, label=roi1_name),
                mpatches.Patch(color=roi2_color, label=roi2_name),
            ]
            self.ax.legend(
                handles=handles, framealpha=1, facecolor="white", 
                loc="lower left"
            )

        # Show/save
        if show:
            plt.show()
        if save_as:
            plt.tight_layout()
            self.fig.savefig(save_as)

    def get_aspect_ratio(
        self, view, *args, **kwargs
    ):
        """Get aspect ratio for this structure in a given orientation."""

        x_ax, y_ax = skrt.image._plot_axes[view]
        return self.get_length(ax=skrt.image._axes[x_ax]) \
                / self.get_length(ax=skrt.image._axes[y_ax])

    def set_ax(self, plot_type, include_image, *args, **kwargs):
        """Set up axes."""

        if plot_type in ["contour", "centroid"] and not include_image:
            aspect_getter = self.get_aspect_ratio
        else:
            if self.image is not None:
                aspect_getter = self.image.get_plot_aspect_ratio
            else:
                self.create_mask()
                aspect_getter = self.mask.get_plot_aspect_ratio
        skrt.image.set_ax(self, *args, aspect_getter=aspect_getter, **kwargs)

    def get_zoom_centre(self, view):
        """Get coordinates to zoom in on this ROI."""

        zoom_centre = [None, None, None]
        x_ax, y_ax = skrt.image._plot_axes[view]
        x, y = self.get_centre(view=view, single_slice=True)
        zoom_centre[x_ax] = x
        zoom_centre[y_ax] = y
        return zoom_centre

    def write(self, outname=None, outdir=".", ext=None, **kwargs):

        self.load()

        # Generate output name if not given
        possible_ext = [".dcm", ".nii.gz", ".nii", ".npy", ".txt"]
        if outname is None:
            if ext is None:
                ext = ".nii"
            else:
                if ext not in possible_ext:
                    raise RuntimeError(f"Unrecognised file extension: {ext}")
            if not ext.startswith("."):
                ext = f".{ext}"
            outname = f"{outdir}/{self.name}{ext}"

        # Otherwise, infer extension from filename
        else:

            # Find any of the valid file extensions
            for pos in possible_ext:
                if outname.endswith(pos):
                    ext = pos
            if ext not in possible_ext:
                raise RuntimeError(f"Unrecognised output file type: {outname}")

            outname = os.path.join(outdir, outname)

        # Write points to text file, in format that can be read by transformix
        if ext == ".txt":
            self.get_contours()

            points = []
            for z, contours in self.contours["x-y"].items():
                for contour in contours:
                    for point in contour:
                        points.append(f"{point[0]:.3f} {point[1]:.3f} {z:.3f}")

            with open(outname, "w") as file:
                file.write("point\n")
                file.write(f"{len(points)}\n")
                file.write("\n".join(points))

            return

        # Write array to nifti or npy
        elif ext != ".dcm":
            self.create_mask()
            self.mask.write(outname, **kwargs)
        else:
            print("Warning: dicom ROI writing not currently available!")

    def transform(self, scale=1, translation=[0, 0, 0], rotation=[0, 0, 0],
            centre=[0, 0, 0], resample="fine", restore=True, 
            fill_value=None, force_contours=False):
        """
        Apply three-dimensional similarity transform to roi.

<<<<<<< HEAD
        self.create_mask()
        cx, cy, _ = self.get_centroid()
        self.mask.transform(centre=(cx, cy), **kwargs)
        self.reset_mask()
=======
        If the transform affects only the 'x-y' view and either
        the roi source type is "dicom" of force-contours is True,
        the transform is applied to contour points and the roi mask
        is set as unloaded.  Otherwise the transform
        is applied to the mask and contours are set as unloaded.

        The transform is applied in the order: translation, scaling,
        rotation.  The latter two are about the centre coordinates.

        **Parameters:**
        
        force_contours : bool, default=False
            If True, and the transform affects only the 'x-y' view,
            apply transform to contour points independently of
            the original data source.

        For other parameters, see documentation for
        skrt.image.Image.transform().  Note that the ``order``
        parameter isn't available for roi transforms - a value of 0
        is used always.
        """

        # Check whether transform is to be applied to contours
        small_number = 1.e-6
        transform_contours = False
        if self.source_type == 'dicom' or force_contours:
            if abs(scale - 1) < small_number:
                if abs(translation[2]) < small_number:
                    if abs(rotation[0]) < small_number \
                            and abs(rotation[1]) < small_number:
                        transform_contours = True

        if transform_contours:

            # Apply transform to roi contours
            translation_2d = (translation[0], translation[1])
            centre_2d = (centre[0], centre[1])
            angle = rotation[2]
            new_contours = {}
            for key, contours in self.get_contours().items():
                new_contours[key] = []
                for contour in contours:
                    polygon = contour_to_polygon(contour)
                    polygon = affinity.translate(polygon, *translation_2d)
                    polygon = affinity.rotate(polygon, angle, centre_2d)
                    polygon = affinity.scale(polygon, scale, scale, scale,
                            centre_2d)
                    new_contours[key].append(polygon_to_contour(polygon))

            self.reset_contours(new_contours)

        else:
            # Apply transform to roi mask
            self.create_mask()
            self.mask.transform(scale, translation, rotation,
                    centre, resample, restore, 0, fill_value)
            self.reset_mask()
>>>>>>> a9d3ade3


class StructureSet(skrt.core.Archive):
    """Structure set."""

    def __init__(
        self,
        sources=None,
        name=None,
        image=None,
        load=True,
        names=None,
        to_keep=None,
        to_remove=None,
        multi_label=False,
        **kwargs
    ):
        """Load structure set from source(s)."""

        # Clone from another StructureSet object
        if issubclass(type(sources), StructureSet):
<<<<<<< HEAD
            source.clone_attrs(self)
=======
            sources.clone_attrs(self)
>>>>>>> a9d3ade3
            return

        self.name = name
        self.sources = sources
        if self.sources is None:
            self.sources = []
        elif not skrt.core.is_list(sources):
            self.sources = [sources]
        self.rois = []
        self.set_image(image)
        self.to_keep = to_keep
        self.to_remove = to_remove
        self.names = names
        self.multi_label = multi_label
        self.dicom_dataset = None
        self.roi_kwargs = kwargs

        path = sources if isinstance(sources, str) else ""
        skrt.core.Archive.__init__(self, path)

        self.loaded = False
        if load:
            self.load()

    def __getitem__(self, roi):
        if isinstance(roi, int):
            return self.get_rois()[roi]
        elif isinstance(roi, str):
            return self.get_roi_dict()[roi]

    def __iter__(self):
        return StructureSetIterator(self)

    def load(self, sources=None, force=False):
        """Load structure set from source(s). If None, will load from own
        self.sources."""

        if self.loaded and not force and sources is None:
            return

        if sources is None:
            sources = self.sources

        # Laod from multi-label array
        if self.multi_label and isinstance(sources, np.ndarray):

            n = sources.max()
            for i in range(0, n):
                self.rois.append(ROI(
                    sources == i, 
                    image=self.image,
                    name=f"ROI_{i}", 
                    affine=self.image.affine,
                    **self.roi_kwargs
                ))
            self.loaded = True

        else:
            if not skrt.core.is_list(sources):
                sources = [sources]
                single_source = True
            else:
                single_source = False

        # Expand any directories
        sources_expanded = []
        for source in sources:
            if isinstance(source, str) and os.path.isdir(source):

                sources_expanded.extend(
                    [os.path.join(source, file) for file in os.listdir(source)]
                )

                # Auto-assign name to directory name
                if single_source and self.name is None:
                    self.name = source

            elif not self.loaded:
                sources_expanded.append(source)

        for source in sources_expanded:

            if isinstance(source, ROI):
                self.rois.append(source)
                continue

            if isinstance(source, str):
                if os.path.basename(source).startswith(".") or source.endswith(".txt"):
                    continue
                if os.path.isdir(source):
                    continue

            # Attempt to load from dicom
            rois = []
            if isinstance(source, str):
                rois, ds = load_rois_dicom(source)
            if len(rois):
                for roi in rois.values():

                    # Ignore entries with no contours
                    if "contours" not in roi:
                        continue

                    # Ignore entries containing only a single point
                    contours = roi["contours"]
                    if len(contours) == 1:
                        single_contour = contours[list(contours.keys())[0]][0]
                        if single_contour.shape[0] == 1:
                            continue

                    self.rois.append(
                        ROI(
                            roi["contours"],
                            name=roi["name"],
                            color=roi["color"],
                            image=self.image,
                            **self.roi_kwargs
                        )
                    )
                    self.rois[-1].dicom_dataset = ds
                self.dicom_dataset = ds

                # Auto-assign name from dicom filename
                if single_source and self.name is None:
                    self.name = os.path.basename(source).replace(".dcm", "")

            # Load from ROI mask
            else:
                try:
                    self.rois.append(ROI(
                        source, 
                        image=self.image,
                        **self.roi_kwargs
                    ))
                except RuntimeError:
                    continue

        self.rename_rois()
        self.filter_rois()
        for roi in self.rois:
            roi.structure_set = self

        self.loaded = True

    def get_dicom_dataset(self):
        """Return pydicom.dataset.FileDataset object associated with this Image,
        if loaded from dicom; otherwise, return None."""

        self.load()
        return self.dicom_dataset

    def reset(self):
        """Reload structure set from original source(s)."""

        self.rois = []
        self.loaded = False
        self.load(force=True)

    def set_image(self, image):
        """Set image for self and all ROIs."""

        if image and not isinstance(image, skrt.image.Image):
            image = skrt.image.Image(image)

        self.image = image
        for s in self.rois:
            s.image = image

    def rename_rois(
        self, names=None, first_match_only=True, keep_renamed_only=False
    ):
        """Rename ROIs in this StructureSet.
        <first_match_only> is True, only the first ROI matching the
        possible matches will be renamed.

        **Parameters:**
        
        names : dict, default=None
            Dictionary of names for renaming ROIs, where the keys are new 
            names and values are lists of possible names of ROIs that should
            be assigned the new name. These names can also contain wildcards
            with the '*' symbol.

        first_match_only : bool, default=True
            If True, only the first ROI matching the possible names in the 
            values of <names> will be renamed; this prevents name duplication
            if multiple ROIs in the StructureSet are a match.

        keep_renamed_only : bool, default=False
            If True, any ROIs that do not get renamed will be removed from
            the StructureSet.
        """

        if names is None:
            names = self.names
        if not names:
            return

        # Loop through each new name
        already_renamed = []
        for name, matches in names.items():

            if not skrt.core.is_list(matches):
                matches = [matches]

            # Loop through all possible original names
            name_matched = False
            for m in matches:

                # Loop through ROIs and see if there's a match
                for i, s in enumerate(self.rois):

                    # Don't rename an ROI more than once
                    if i in already_renamed:
                        continue

                    if fnmatch.fnmatch(s.name.lower(), m.lower()):
                        s.name = name
                        name_matched = True
                        already_renamed.append(i)
                        if first_match_only:
                            break

                # If first_match_only, don't rename more than one ROI
                # with this new name
                if name_matched and first_match_only:
                    break

        # Keep only the renamed ROIs if requested
        if keep_renamed_only:
            renamed_rois = [self.rois[i] for i in already_renamed]
            self.rois = renamed_rois

    def filter_rois(self, to_keep=None, to_remove=None):
        """Keep only the ROIs in the to_keep list and remove any in the
        to_remove list.

        **Parameters:**
        

        to_keep : list, default=None
            List of names of ROIs to keep in the copied StructureSet; all 
            others will be removed. These names can also contain wildcards
            with the '*' symbol. 

        to_remove : list, default=None
            List of names of ROIs to remove from the copied StructureSet; all 
            others will be removed. These names can also contain wildcards
            with the '*' symbol. Applied after filtering with <to_keep>.
        """

        # Ensure to_keep and to_remove are lists
        if to_keep is None:
            to_keep = self.to_keep
        elif not skrt.core.is_list(to_keep):
            to_keep = [to_keep]
        if to_remove is None:
            to_remove = self.to_remove
        elif not skrt.core.is_list(to_remove):
            to_remove = [to_remove]

        # Keep only the ROIs in to_keep
        if to_keep is not None:
            keep = []
            for s in self.rois:
                if any([fnmatch.fnmatch(s.name.lower(), k.lower()) 
                        for k in to_keep]):
                    keep.append(s)
            self.rois = keep

        # Remove the ROIs in to_remove
        if to_remove is not None:
            keep = []
            for s in self.rois:
                if not any(
                    [fnmatch.fnmatch(s.name.lower(), r.lower()) 
                     for r in to_remove]
                ):
                    keep.append(s)
            self.rois = keep

    def add_rois(self, sources):
        """Add additional ROIs from source(s)."""

        if not skrt.core.is_list(sources):
            sources = [sources]
        self.sources.extend(sources)
        self.load(sources)

    def add_roi(self, source, **kwargs):
        """Add a single ROI with  optional kwargs."""

        self.sources.append(source)
        if isinstance(source, ROI):
            roi = source
        else:
            roi_kwargs = self.roi_kwargs.copy()
            roi_kwargs.update(kwargs)
            roi = ROI(source, **roi_kwargs)
        roi.structure_set = self
        self.rois.append(roi)

    def clone_attrs(self, obj, copy_rois=True, copy_roi_data=True):
        """Assign all attributes of <self> to another object, <obj>, ensuring
        that ROIs are copied if copy_rois=True."""

        skrt.core.Data.clone_attrs(self, obj)
        if copy_rois:
            obj.rois = []
            for roi in self.rois:
                obj.rois.append(roi.clone(copy_data=copy_roi_data))

    def filtered_copy(
        self,
        names=None,
        name=None,
        to_keep=None,
        to_remove=None,
        keep_renamed_only=False,
        copy_roi_data=True
    ):
        """Create a copy of this structure set with ROIs optionally
        renamed or filtered. Returns a new StructureSet object.

        **Parameters:**
        
        names : dict, default=None
            Dictionary of names for renaming ROIs, where the keys are new 
            names and values are lists of possible names of ROIs that should
            be assigned the new name. These names can also contain wildcards
            with the '*' symbol.

        name : str, default=None
            Name for the returned StructureSet.

        to_keep : list, default=None
            List of names of ROIs to keep in the copied StructureSet; all 
            others will be removed. These names can also contain wildcards
            with the '*' symbol. Applied after renaming with <names>.

        to_remove : list, default=None
            List of names of ROIs to remove from the copied StructureSet; all 
            others will be removed. These names can also contain wildcards
            with the '*' symbol. Applied after renaming with <names> and 
            filtering with <to_keep>.

        keep_renamed_only : bool, default=False
            If True, any ROIs that do not get renamed will be removed from
            the StructureSet.

        copy_roi_data : bool, default=True
            If True, the ROIs in the returned StructureSet will contain
            copies of the data from the original StructureSet. Otherwise,
            the new ROIs will contain references to the same data, e.g. the 
            same numpy ndarray object for the mask/same dict for the contours.
            Only used if <copy_rois> is True
        """

        ss = self.clone(copy_roi_data=copy_roi_data)
        if name is not None:
            ss.name = name
        ss.rename_rois(names, keep_renamed_only=keep_renamed_only)
        ss.filter_rois(to_keep, to_remove)
        return ss

    def get_rois(self, names=None):
        """Get list of ROI objects If <names> is given, only the ROIs with
        those names will be returned."""

        self.load()
        if names is None:
            return self.rois

        rois = []
        for name in names:
            roi = self.get_roi(name)
            if roi is not None:
                rois.append(roi)
        return rois

    def get_rois_wildcard(self, wildcard):
        """Return list of ROIs matching a wildcard expression."""

        rois = []
        for roi in self.get_rois():
            if fnmatch.fnmatch(roi.name, wildcard):
                rois.append(roi)
        return rois

    def get_roi_names(self, original=False):
        """
        Get list of names of ROIs in this structure set. If <original> is True,
        get the original names of the ROIs.
        """

        if not original:
            return [s.name for s in self.get_rois()]
        else:
            return [s.original_name for s in self.get_rois()]

    def get_roi_dict(self):
        """Get dict of ROI names and objects."""

        return {s.name: s for s in self.get_rois()}

    def get_roi(self, name):
        """Get an ROI with a specific name."""

        rois = self.get_roi_dict()
        if name not in rois:
            print(f"ROI {name} not found!")
            return
        return rois[name]

    def print_rois(self):

        self.load()
        print("\n".join(self.get_roi_names()))

    def get_geometry(self, name_as_index=True, **kwargs):
        """Get pandas DataFrame of geometric properties for all ROIs.
        If no sl/idx/pos is given, the central slice of each ROI will be used.
        """

        df = pd.concat([
            roi.get_geometry(name_as_index=name_as_index, **kwargs) 
            for roi in self.get_rois()
        ])

        # Reset index if not using ROI names as index
        if not name_as_index:
            df = df.reset_index(drop=True)

        return df

    def get_comparison(self, other=None, method=None, **kwargs):
        """Get pandas DataFrame of comparison metrics vs a single ROI or
        another StructureSet."""

        dfs = []
        if isinstance(other, ROI):
            dfs = [s.get_comparison(other, **kwargs) for s in self.get_rois()]

        elif isinstance(other, StructureSet) or other is None:
            pairs = self.get_comparison_pairs(other, method)
            dfs = []
            for roi1, roi2 in pairs:
                dfs.append(roi1.get_comparison(roi2, **kwargs))

        else:
            raise TypeError("<other> must be ROI or StructureSet!")

        return pd.concat(dfs)

    def get_comparison_pairs(self, other=None, method=None):
        """Get list of ROIs to compare with one another."""

        if other is None:
            other = self
            if method is None:
                method = "diff"
        elif method is None:
            method = "auto"

        # Check for name matches
        matches = []
        if method in ["auto", "named"]:
            matches = [
                s for s in self.get_roi_names() if s in other.get_roi_names()
            ]
            if len(matches) or method == "named":
                return [
                    (self.get_roi(name), other.get_roi(name)) for name in matches
                ]

        # Otherwise, pair each ROI with every other
        pairs = []
        for roi1 in self.get_rois():
            for roi2 in other.get_rois():
                pairs.append((roi1, roi2))

        # Remove matching names if needed
        if method == "diff":
            pairs = [p for p in pairs if p[0].name != p[1].name]

        return pairs

    def get_mid_idx(self, view="x-y"):
        """Return the array index of the slice that contains the most ROIs."""

        indices = []
        for roi in self.get_rois():
            indices.extend(roi.get_indices(view))
        return np.bincount(indices).argmax()

    def plot_comparisons(
        self, other=None, method=None, outdir=None, legend=True, names=None, 
        **kwargs
    ):
        """Plot comparison pairs."""

        if outdir and not os.path.exists(outdir):
            os.makedirs(outdir)

        for roi1, roi2 in self.get_comparison_pairs(other, method):

            outname = None
            if outdir:
                comp_name = roi1.get_comparison_name(roi2, True)
                outname = os.path.join(outdir, f"{comp_name}.png")

            if names is None and roi1.name == roi2.name:
                names = [self.name, other.name]

            roi1.plot_comparison(
                roi2, legend=legend, save_as=outname, names=names, **kwargs
            )

    def plot_surface_distances(
        self, other, outdir=None, signed=False, method="auto", **kwargs
    ):
        """Plot surface distances for all ROI pairs."""

        if not os.path.exists(outdir):
            os.makedirs(outdir)

        for roi1, roi2 in self.get_comparison_pairs(other, method):
            comp_name = roi1.get_comparison_name(roi2, True)
            if outdir:
                outname = os.path.join(outdir, f"{comp_name}.png")
            else:
                outname = None
            roi1.plot_surface_distances(roi2, signed=signed, save_as=outname, **kwargs)

    def write(self, outname=None, outdir=".", ext=None, overwrite=False, **kwargs):
        """Write to a dicom StructureSet file or directory of nifti files."""

        if ext is not None and not ext.startswith("."):
            ext = f".{ext}"

        # Check whether to write to dicom file
        if isinstance(outname, str) and outname.endswith(".dcm"):
            ext = ".dcm"
            outname = os.path.join(outdir, outname)

        if ext == ".dcm":
            if outname is None:
                outname = f"{outdir}/{self.name}.dcm"
            print("Warning: dicom writing not yet available!")
            return

        # Otherwise, write to individual ROI files
        if not os.path.exists(outdir):
            os.makedirs(outdir)
        elif overwrite:
            shutil.rmtree(outdir)
            os.mkdir(outdir)
        for s in self.get_rois():
            s.write(outdir=outdir, ext=ext, **kwargs)

    def plot(
        self,
        view="x-y",
        plot_type="contour",
        sl=None,
        idx=None,
        pos=None,
        opacity=None,
        linewidth=None,
        include_image=False,
        centre_on_roi=None,
        show=True,
        save_as=None,
        legend=False,
        legend_loc="lower left",
        **kwargs,
    ):
        """Plot the ROIs in this structure set."""

        # If no sl/idx/pos given, use the slice with the most ROIs
        if sl is None and idx is None and pos is None:
            idx = self.get_mid_idx(view)

        # Plot with image
        roi_kwargs = {}
        if opacity is not None:
            roi_kwargs["opacity"] = opacity
        if linewidth is not None:
            roi_kwargs["linewidth"] = opacity
        if include_image:
            self.image.plot(
                view,
                sl=sl, 
                idx=idx,
                pos=pos,
                rois=self,
                roi_plot_type=plot_type,
                roi_kwargs=roi_kwargs,
                centre_on_roi=centre_on_roi,
                show=show,
                save_as=save_as,
                legend=legend,
                legend_loc=legend_loc,
                **kwargs
            )
            return

        # Otherwise, plot first ROI and get axes
        if centre_on_roi is not None:
            central = self.get_roi(centre_on_roi)
            idx = central.get_mid_idx(view)
            sl = None
            pos = None
            first_roi = central
        else:
            central = self.get_rois()[0]
        central.plot(view, sl=sl, idx=idx, pos=pos, plot_type=plot_type,
                     opacity=opacity, linewidth=linewidth, show=False)
        self.fig = central.fig
        self.ax = central.ax

        # Make patches for legend
        roi_handles = []
        if legend:
            roi_handles.append(mpatches.Patch(color=central.color,
                                              label=central.name))

        # Plot other ROIs
        for roi in self.get_rois():
            if roi is central:
                continue
            roi.plot(view, sl=sl, idx=idx, pos=pos, plot_type=plot_type,
                     opacity=opacity, linewidth=linewidth, show=False,
                     ax=self.ax)
            if legend:
                if (idx is None and pos is None and sl is None) or \
                   roi.on_slice(view, sl=sl, idx=idx, pos=pos):
                    roi_handles.append(mpatches.Patch(
                        color=roi.color,
                        label=roi.name))

        # Draw legend
        if legend and len(roi_handles):
            self.ax.legend(
                handles=roi_handles, loc=legend_loc, facecolor="white",
                framealpha=1
            )

        # Display image
        plt.tight_layout()
        if show:
            plt.show()

        # Save to file
        if save_as:
            self.fig.savefig(save_as)
            plt.close()

    def get_length(self, ax):
        """Get length covered by ROIs along an axis."""

        extent = self.get_extent(ax=ax)
        return abs(extent[1] - extent[0])

    def get_centre(self):
        """Get 3D centre of the area covered by ROIs."""

        extents = [self.get_extent(ax=ax) for ax in skrt.image._axes]
        return [np.mean(ex) for ex in extents]

    def find_most_populated_slice(self, view="x-y"):
        """Find the index of the slice with the most ROIs on it."""

        indices = []
        for roi in self.get_rois():
            indices.extend(roi.get_indices(view))
        vals, counts = np.unique(indices, return_counts=True)
        return vals[np.argmax(counts)]

    def view(self, include_image=True, voxel_size=[1, 1], buffer=5, **kwargs):
        """View the StructureSet.

        **Parameters:**
        
        include_image : bool, default=True
            If True and this StructureSet has an associated image 
            (in self.image), the image will be displayed behind the ROIs.

        voxel_size : list, default=[1, 1]
            If the StructureSet does not have an associated image and has ROIs 
            described only by contours, this will be the voxel sizes used in 
            the x-y direction when converting ROIs to masks if a mask plot 
            type is selected.

        buffer : int, default=5
            If the StructureSet does not have an associated image and has ROIs
            described only by contours, this will be the number of buffer voxels 
            (i.e. whitespace) displayed around the extent of the ROIs.
        """

        from skrt.better_viewer import BetterViewer
        self.load()

        # Set initial zoom amount and centre
        self.rois[0].load()
        if self.image is not None and not self.get_rois()[0].contours_only:
            view = kwargs.get("init_view", "x-y")
            axes = skrt.image._plot_axes[view]
            extents = [self.get_length(ax=ax) for ax in axes]
            im_lims = [self.image.get_length(ax=ax) for ax in axes]
            zoom = min([im_lims[i] / extents[i] for i in range(2)]) * 0.8
            zoom_centre = self.get_centre()
            if zoom > 1:
                kwargs.setdefault("zoom", zoom)
                kwargs.setdefault("zoom_centre", zoom_centre)

            # Set initial slice
            kwargs.setdefault(
                "init_slice", 
                self.image.idx_to_slice(self.find_most_populated_slice(view),
                                        skrt.image._slice_axes[view]))

        # View with image
        if include_image and self.image is not None:
            bv = BetterViewer(self.image, rois=self, **kwargs)

        # View without image
        else:

            structure_set_tmp = self

            # Make dummy image
            if self.rois[0].contours_only:
                im = self.get_dummy_image(buffer=buffer, 
                                          voxel_size=voxel_size)
                structure_set_tmp = self.clone(
                    copy_rois=True, 
                    copy_roi_data=False
                )
                for roi in structure_set_tmp.rois:
                    if roi.contours_only:
                        roi.set_image(im)
            else:
                im = skrt.image.Image(
                    np.ones(self.rois[0].shape) * 1e4,
                    affine=self.rois[0].affine,
                )

            # Create viewer
            kwargs["show"] = False
            bv = BetterViewer(im, rois=structure_set_tmp, **kwargs)
            bv.make_ui(no_hu=True)
            bv.show()

        return bv

    def get_extent(self, **kwargs):
        """Get min and max extent of all ROIs in the StructureSet."""

        all_extents = []
        for roi in self.get_rois():
            all_extents.extend(roi.get_extent(**kwargs))
        return min(all_extents), max(all_extents)

    def get_dummy_image(self, **kwargs):
        """Make a dummy image that covers the area spanned by all ROIs in this
        StructureSet. Returns an Image object.

        **Parameters:**
        
        voxel_size : list, default=None
            Voxel size in mm in the dummy image in the x-y plane, given as 
            [vx, vy]. If <shape> and <voxel_size> are both None, voxel sizes of
            [1, 1] will be used by default. The voxel size in the z direction 
            will be taken from the minimum distance between slice positions in 
            the x-y contours dictionary.

        shape : list, default=None
            Number of voxels in the dummy image in the x-y plane, given as
            [nx, ny]. Only used if <voxel_size> is None. 
            The number of voxels in the z direction will be taken from the 
            number of slices in the x-y contours dictionary.

        fill_val : int/float, default=1e4
            Value with which the voxels in the dummy image should be filled. 

        buffer : int, default=1
            Number of empty buffer voxels to add outside the ROI in each
            direction.
        """

        extents = [self.get_extent(ax=ax) for ax in skrt.image._axes]
        slice_thickness = self.get_rois()[0].get_slice_thickness_contours()
        return create_dummy_image(extents, slice_thickness, **kwargs)

    def get_staple(self, **kwargs):
        """Apply STAPLE to all ROIs in this structure set and return
        STAPLE contour as an ROI."""

        # Get staple mask
        import SimpleITK as sitk
        rois = []
        for s in self.rois:
            s.create_mask()
            rois.append(sitk.GetImageFromArray(s.sdata.astype(int)))
        probs = sitk.GetArrayFromImage(sitk.STAPLE(rois, 1))
        mask = probs > 0.95

        # Create staple ROI
        roi_kwargs = self.roi_kwargs.copy()
        roi_kwargs.update(kwargs)
        staple = ROI(
            mask, 
            name="staple", 
            image=self.image,
            affine=self.rois[0].saffine,
            **roi_kwargs
        )

        # Return staple ROI
        return staple

    def transform(self, scale=1, translation=[0, 0, 0], rotation=[0, 0, 0],
            centre=[0, 0, 0], resample="fine", restore=True, 
            fill_value=None, force_contours=False, names=None):
        """
        Apply three-dimensional similarity transform to structure-set ROIs.

        The transform is applied in the order: translation, scaling,
        rotation.  The latter two are about the centre coordinates.

        **Parameters:**
        
        force_contours : bool, default=False
            If True, and the transform affects only the 'x-y' view,
            apply transform to contour points independently of
            the original data source.

        names : list/None, default=False
            List of ROIs to which transform is to be applied.  If None,
            transform is applied to all ROIs.

        For other parameters, see documentation for
        skrt.image.Image.transform().  Note that the ``order``
        parameter isn't available for structure-set transforms - a value of 0
        is used always.
        """

        for roi in self.get_rois(names):
            roi.transform(scale, translation, rotation, centre, resample,
                    restore, fill_value, force_contours)

        return None

class StructureSetIterator:

    def __init__(self, structure_set):
        self.idx = -1
        self.structure_set = structure_set

    def __next__(self):
        self.idx += 1
        if self.idx < len(self.structure_set.get_rois()):
            return self.structure_set.get_rois()[self.idx]
        raise StopIteration


def load_rois_dicom(path, names=None):
    """Load ROI(s) from a dicom structure set file. <name> can be a single
    name or list of names of ROIs to load."""

    # Load dicom object
    try:
        ds = pydicom.dcmread(path, force=True)
    except pydicom.errors.InvalidDicomError:
        return [], None
    if not hasattr(ds, "SOPClassUID"):
        return [], None
    if not (ds.SOPClassUID == "1.2.840.10008.5.1.4.1.1.481.3"):
        print(f"Warning: {path} is not a DICOM structure set file!")
        return [], None

    # Get ROI names
    seq = get_dicom_sequence(ds, "StructureSetROI")
    rois = {}
    for roi in seq:
        rois[int(roi.ROINumber)] = {"name": roi.ROIName}

    # Find ROIs matching requested names
    names_to_load = None
    if isinstance(names, str):
        names_to_load = [names]
    elif skrt.core.is_list(names):
        names_to_load = names
    if names_to_load:
        rois = {
            i: s
            for i, s in rois.items()
            if any(
                [fnmatch.fnmatch(s["name"].lower(), n.lower()) for n in names_to_load]
            )
        }
        if not len(rois):
            print(f"Warning: no ROIs found matching name(s): {names}")
            return [], None

    # Get ROI details
    roi_seq = get_dicom_sequence(ds, "ROIContour")
    for roi in roi_seq:

        number = roi.ReferencedROINumber
        if number not in rois:
            continue
        data = {"contours": {}}

        # Get ROI colour
        if "ROIDisplayColor" in roi:
            data["color"] = [int(c) / 255 for c in list(roi.ROIDisplayColor)]
        else:
            data["color"] = None

        # Get contours
        contour_seq = get_dicom_sequence(roi, "Contour")
        if contour_seq:
            for c in contour_seq:
                plane_data = [
                    [float(p) for p in c.ContourData[i * 3 : i * 3 + 3]]
                    for i in range(c.NumberOfContourPoints)
                ]
                z = float(c.ContourData[2])
                if z not in data["contours"]:
                    data["contours"][z] = []
                data["contours"][z].append(np.array(plane_data))

        rois[number].update(data)

    return rois, ds


def get_dicom_sequence(ds=None, basename=""):

    sequence = []
    for suffix in ["Sequence", "s"]:
        attribute = f"{basename}{suffix}"
        if hasattr(ds, attribute):
            sequence = getattr(ds, attribute)
            break
    return sequence

def contour_to_polygon(contour):
    """Convert a list of contour points to a Shapely polygon, ensuring that 
    the polygon is valid."""

    polygon = geometry.Polygon(contour)

    delta = 0.001
    if not polygon.is_valid:
        tmp = geometry.Polygon(polygon)
        buffer = 0.
        while not polygon.is_valid:
            buffer += delta
            polygon = tmp.buffer(buffer)
        points = []
        for x, y in polygon.exterior.coords:
            points.append((x, y))
        polygon = geometry.Polygon(points)

    return polygon

def polygon_to_contour(polygon):
    '''
    Convert a Shapely polygon to a list of contour points.

    **Parameter:**

    polygon: shapely.geometry.polygon
        Shapely polygon.

    z_polygon: z coordinate at which polygon is defined.
    '''
    contour_points = []
    for x, y in list(polygon.exterior.coords):
        contour_points.append([x, y])
    contour = np.array(contour_points)

    return contour

def write_structure_set_dicom(
    outname, 
    rois, 
    image=None, 
    affine=None, 
    shape=None,
    orientation=None, 
    header_source=None, 
    patient_id=None,
    modality=None, 
    root_uid=None
):

    # Check we have the relevant info
    if not image and (not affine or not shape):
        raise RuntimeError("Must provide either an image or an affine matrix "
                           "and shape!")

    # Try getting dicom dataset from image
    ds = None
    if image:
        if hasattr(image, "dicom_dataset"):
            ds = image.dicom_dataset
        else:
            ds = skrt.image.create_dicom()
            ds.set_geometry(
                image.get_affine(), image.get_data().shape,
                image.get_orientation_vector(image.get_affine, "dicom")
            )

    # Otherwise, create fresh dicom dataset
    else:
        ds = skrt.image.create_dicom(patient_id, modality, root_uid)
        ds.set_geometry(affine, shape, orientation)

    # Adjust dataset to be for StructureSet instead of image


def dicom_dataset_to_structure_set(ds):
    '''Convert an existing image dicom dataset to a StructureSet dataset.'''

    # Adjust class UIDs
    ds.file_meta.ImplementationClassUID = "9.9.9.100.0.0.1.0.9.6.0.0.1"
    ds.file_meta.MediaStorageSOPClassUID = "1.2.840.10008.5.1.4.1.1.481.3"

    # Assign empty sequences
    ds.ReferencedFrameofReferenceSequence = Sequence()
    ds.StructureSetROISequence = Sequence()
    ds.RTROIObservationsSequence = Sequence()
    ds.ROIContourSequence = Sequence()

    # Assign structure set properties
    ds.StructureSetLabel = ""
    ds.StructureSetDate = ds.InstanceCreationDate
    ds.StructureSetTime = ds.InstanceCreationTime

    # Assign frame of reference


def create_dummy_image(
    extents, 
    slice_thickness,
    shape=None, 
    voxel_size=None,
    fill_val=1e4,
    buffer=1
):
    """Make a dummy image that covers the area spanned by <extents> plus a 
    buffer.

    **Parameters:**
    
    extents : list
        List of [min, max] extents in mm along each of the three axes in 
        order [x, y, z].

    slice_thickness : float
        Slice thickness in mm.

    voxel_size : list, default=None
        Voxel size in mm in the dummy image in the x-y plane, given as 
        [vx, vy]. If <shape> and <voxel_size> are both None, voxel sizes of
        [1, 1] will be used by default. The voxel size in the z direction 
        will be taken from the minimum distance between slice positions in 
        the x-y contours dictionary.

    shape : list, default=None
        Number of voxels in the dummy image in the x-y plane, given as
        [nx, ny]. Only used if <voxel_size> is None. 
        The number of voxels in the z direction will be taken from the 
        number of slices in the x-y contours dictionary.

    fill_val : int/float, default=1e4
        Value with which the voxels in the dummy image should be filled. 

    buffer : float, default=1
        Buffer amount of whitespace in mm to add outside the ROI in each 
        direction.
    """

    # Assign default voxel size
    if shape is None and voxel_size is None:
        voxel_size = [1, 1]
    if not skrt.core.is_list(voxel_size):
        voxel_size = [voxel_size] * 2

    # Calculate voxel sizes from shape
    if shape is not None:
        shape = list(shape)
        if len(shape) != 2:
            raise TypeError("Shape should be a list of two values "
                            "specifying dummy image shape in the [x, y] "
                            "directions.")

        # Calculate voxel size if ROI extent plus buffer is divided by shape
        voxel_size = [(max(ex) - min(ex) + 2 * buffer) / shape[i]
                      for i, ex in enumerate(extents[:2])]

    # Otherwise, calculate shape from voxel sizes
    else:
        voxel_size = list(voxel_size)
        
        # Calculate number of voxels needed to cover ROI plus buffer each side
        shape = [(np.ceil((max(ex) - min(ex)) + 2 * buffer) / voxel_size[i]) 
                 for i, ex in enumerate(extents[:2])]

    # Get z voxel size and shape
    voxel_size.append(slice_thickness)
    shape_z = (max(extents[2]) - min(extents[2])) / slice_thickness

    # Add nearest integer number of buffer voxels
    n_buff_z = np.ceil(buffer / slice_thickness)
    shape.append(shape_z + 2 * n_buff_z)
    shape = [int(s) for s in shape]

    # Get origin position; ensure that origin points to centre of buffer voxel 
    # outside ROI
    origin = [min(ex) + abs(voxel_size[i]) * 0.5 - buffer
              for i, ex in enumerate(extents[:2])]
    origin.append(min(extents[2]) - abs(slice_thickness) * (n_buff_z - 0.5))

    # Create image
    return skrt.image.Image(
        np.ones((shape[1], shape[0], shape[2])) * fill_val,
        voxel_size=voxel_size,
        origin=origin
    )
<|MERGE_RESOLUTION|>--- conflicted
+++ resolved
@@ -3134,12 +3134,6 @@
         """
         Apply three-dimensional similarity transform to roi.
 
-<<<<<<< HEAD
-        self.create_mask()
-        cx, cy, _ = self.get_centroid()
-        self.mask.transform(centre=(cx, cy), **kwargs)
-        self.reset_mask()
-=======
         If the transform affects only the 'x-y' view and either
         the roi source type is "dicom" of force-contours is True,
         the transform is applied to contour points and the roi mask
@@ -3197,7 +3191,6 @@
             self.mask.transform(scale, translation, rotation,
                     centre, resample, restore, 0, fill_value)
             self.reset_mask()
->>>>>>> a9d3ade3
 
 
 class StructureSet(skrt.core.Archive):
@@ -3219,11 +3212,7 @@
 
         # Clone from another StructureSet object
         if issubclass(type(sources), StructureSet):
-<<<<<<< HEAD
-            source.clone_attrs(self)
-=======
             sources.clone_attrs(self)
->>>>>>> a9d3ade3
             return
 
         self.name = name
