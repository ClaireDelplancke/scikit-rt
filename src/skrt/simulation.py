--- conflicted
+++ resolved
@@ -106,12 +106,8 @@
         for shape in self.shapes:
             data[shape.get_data(self.get_coords())] = shape.intensity
 
-<<<<<<< HEAD
         # Apply noise
         data = self.apply_noise(data)
-=======
-        # Recreate image with current data
->>>>>>> a9d3ade3
         self.data = data
 
         # Assign structure set
@@ -128,36 +124,22 @@
         """Get Image data."""
 
         self.update()
-<<<<<<< HEAD
         return Image.get_data(self, **kwargs)
-=======
-        return Image.get_data(self)
->>>>>>> a9d3ade3
 
     def plot(self, **kwargs):
         """Plot the current image with ROIs overlaid."""
 
         self.update()
         self.update_rois()
-<<<<<<< HEAD
         kwargs.setdefault("rois", -1)
         Image.plot(self, **kwargs)
-=======
-        Image.plot(self, rois=-1, **kwargs)
->>>>>>> a9d3ade3
 
     def view(self, **kwargs):
         """View the current image with QuickViewer."""
 
         from skrt.better_viewer import BetterViewer
-<<<<<<< HEAD
         kwargs.setdefault("rois", self.get_structure_set())
         return BetterViewer(self.get_image(), **kwargs)
-=======
-        return BetterViewer(self.get_image(), 
-                            rois=self.get_structure_set(), 
-                            **kwargs)
->>>>>>> a9d3ade3
 
     def get_roi_data(self):
         """Get dict of ROIs and names with any transformations applied."""
